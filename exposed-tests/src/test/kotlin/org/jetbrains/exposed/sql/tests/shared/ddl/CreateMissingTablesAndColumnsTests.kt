package org.jetbrains.exposed.sql.tests.shared.ddl

import org.jetbrains.exposed.dao.id.EntityID
import org.jetbrains.exposed.dao.id.IdTable
import org.jetbrains.exposed.dao.id.IntIdTable
import org.jetbrains.exposed.dao.id.LongIdTable
import org.jetbrains.exposed.sql.*
import org.jetbrains.exposed.sql.SqlExpressionBuilder.isNull
import org.jetbrains.exposed.sql.tests.DatabaseTestsBase
import org.jetbrains.exposed.sql.tests.TestDB
import org.jetbrains.exposed.sql.tests.currentDialectTest
import org.jetbrains.exposed.sql.tests.inProperCase
import org.jetbrains.exposed.sql.tests.shared.assertEqualCollections
import org.jetbrains.exposed.sql.tests.shared.assertEqualLists
import org.jetbrains.exposed.sql.tests.shared.assertEquals
import org.jetbrains.exposed.sql.tests.shared.assertFailAndRollback
import org.jetbrains.exposed.sql.tests.shared.assertTrue
import org.jetbrains.exposed.sql.vendors.MysqlDialect
import org.jetbrains.exposed.sql.vendors.OracleDialect
import org.jetbrains.exposed.sql.vendors.PrimaryKeyMetadata
import org.junit.Test
import java.math.BigDecimal
import java.util.UUID
import kotlin.properties.Delegates
import kotlin.test.assertNotNull
import kotlin.test.assertNull

class CreateMissingTablesAndColumnsTests : DatabaseTestsBase() {

    @Test
    fun testCreateMissingTablesAndColumns01() {
        val TestTable = object : Table("test_table") {
            val id = integer("id")
            val name = varchar("name", length = 42)
            val time = long("time").uniqueIndex()

            override val primaryKey = PrimaryKey(id)
        }

        withTables(excludeSettings = listOf(TestDB.H2_MYSQL), tables = arrayOf(TestTable)) {
            SchemaUtils.createMissingTablesAndColumns(TestTable)
            assertTrue(TestTable.exists())
            SchemaUtils.drop(TestTable)
        }
    }

    @Test
    fun testCreateMissingTablesAndColumns02() {
        val TestTable = object : IdTable<String>("Users2") {
            override val id: Column<EntityID<String>> = varchar("id", 64).clientDefault { UUID.randomUUID().toString() }.entityId()

            val name = varchar("name", 255)
            val email = varchar("email", 255).uniqueIndex()
            val camelCased = varchar("camelCased", 255).index()

            override val primaryKey = PrimaryKey(id)
        }

        withDb {
            if (!isOldMySql()) {
                SchemaUtils.createMissingTablesAndColumns(TestTable)
                assertTrue(TestTable.exists())
                try {
                    SchemaUtils.createMissingTablesAndColumns(TestTable)
                } finally {
                    SchemaUtils.drop(TestTable)
                }
            }
        }
    }

    @Test
    fun testCreateMissingTablesAndColumnsChangeNullability() {
        val t1 = object : IntIdTable("foo") {
            val foo = varchar("foo", 50)
        }

        val t2 = object : IntIdTable("foo") {
            val foo = varchar("foo", 50).nullable()
        }

        withDb(excludeSettings = listOf(TestDB.SQLITE)) {
            SchemaUtils.createMissingTablesAndColumns(t1)
            t1.insert { it[foo] = "ABC" }
            assertFailAndRollback("Can't insert to not-null column") {
                t2.insert { it[foo] = null }
            }

            SchemaUtils.createMissingTablesAndColumns(t2)
            t2.insert { it[foo] = null }
            assertFailAndRollback("Can't make column non-null while has null value") {
                SchemaUtils.createMissingTablesAndColumns(t1)
            }

            t2.deleteWhere { t2.foo.isNull() }

            SchemaUtils.createMissingTablesAndColumns(t1)
            assertFailAndRollback("Can't insert to nullable column") {
                t2.insert { it[foo] = null }
            }
            SchemaUtils.drop(t1)
        }
    }

    @Test
    fun testCreateMissingTablesAndColumnsChangeAutoincrement() {
        val t1 = object : Table("foo") {
            val id = integer("idcol").autoIncrement()
            val foo = varchar("foo", 50)

            override val primaryKey = PrimaryKey(id)
        }

        val t2 = object : Table("foo") {
            val id = integer("idcol")
            val foo = varchar("foo", 50)

            override val primaryKey = PrimaryKey(id)
        }

        withDb(db = listOf(TestDB.H2)) {
            SchemaUtils.createMissingTablesAndColumns(t1)
            t1.insert { it[foo] = "ABC" }

            SchemaUtils.createMissingTablesAndColumns(t2)
            assertFailAndRollback("Can't insert without primaryKey value") {
                t2.insert { it[foo] = "ABC" }
            }

            t2.insert {
                it[id] = 3
                it[foo] = "ABC"
            }

            SchemaUtils.drop(t1)
        }
    }

    @Test
    fun testAddMissingColumnsStatementsChangeCasing() {
        val t1 = object : Table("foo") {
            val id = integer("idCol")

            override val primaryKey = PrimaryKey(id)
        }

        val t2 = object : Table("foo") {
            val id = integer("idcol")

            override val primaryKey = PrimaryKey(id)
        }

        withDb {
            if (db.supportsAlterTableWithAddColumn) {
                SchemaUtils.createMissingTablesAndColumns(t1)

                val missingStatements = SchemaUtils.addMissingColumnsStatements(t2)

                val alterColumnWord = when (currentDialectTest) {
                    is MysqlDialect -> "MODIFY COLUMN"
                    is OracleDialect -> "MODIFY"
                    else -> "ALTER COLUMN"
                }

                val expected = if (t1.id.nameInDatabaseCase() != t2.id.nameInDatabaseCase()) {
                    "ALTER TABLE ${t2.nameInDatabaseCase()} $alterColumnWord ${t2.id.nameInDatabaseCase()} INT"
                } else null

                assertEquals(expected, missingStatements.firstOrNull())

                SchemaUtils.drop(t1)
            }
        }
    }

    @Test
    fun testAddMissingColumnsStatementsIdentical() {
        val t1 = object : Table("foo") {
            val id = integer("idcol")

            override val primaryKey = PrimaryKey(id)
        }

        val t2 = object : Table("foo") {
            val id = integer("idcol")

            override val primaryKey = PrimaryKey(id)
        }

        withDb {
            SchemaUtils.createMissingTablesAndColumns(t1)

            val missingStatements = SchemaUtils.addMissingColumnsStatements(t2)

            assertEqualCollections(missingStatements, emptyList())

            SchemaUtils.drop(t1)
        }
    }

    @Test
    fun testAddMissingColumnsStatementsIdentical2() {
        val t1 = object : Table("foo") {
            val id = integer("idCol")

            override val primaryKey = PrimaryKey(id)
        }

        val t2 = object : Table("foo") {
            val id = integer("idCol")

            override val primaryKey = PrimaryKey(id)
        }

        withDb {
            SchemaUtils.createMissingTablesAndColumns(t1)

            val missingStatements = SchemaUtils.addMissingColumnsStatements(t2)

            assertEqualCollections(missingStatements, emptyList())

            SchemaUtils.drop(t1)
        }
    }

    @Test
    fun testCreateMissingTablesAndColumnsChangeCascadeType() {
        val fooTable = object : IntIdTable("foo") {
            val foo = varchar("foo", 50)
        }

        val barTable1 = object : IntIdTable("bar") {
            val foo = optReference("foo", fooTable, onDelete = ReferenceOption.NO_ACTION)
        }

        val barTable2 = object : IntIdTable("bar") {
            val foo = optReference("foo", fooTable, onDelete = ReferenceOption.CASCADE)
        }

        withTables(fooTable, barTable1) {
            SchemaUtils.createMissingTablesAndColumns(barTable2)
        }
    }

    @Test
    fun addAutoPrimaryKey() {
        val tableName = "Foo"
        val initialTable = object : Table(tableName) {
            val bar = text("bar")
        }
        val t = IntIdTable(tableName)

        withTables(excludeSettings = TestDB.allH2TestDB + TestDB.SQLITE, tables = arrayOf(initialTable)) {
            assertEquals("ALTER TABLE ${tableName.inProperCase()} ADD ${"id".inProperCase()} ${t.id.columnType.sqlType()} PRIMARY KEY", t.id.ddl)
            assertEquals(1, currentDialectTest.tableColumns(t)[t]!!.size)
            SchemaUtils.createMissingTablesAndColumns(t)
            assertEquals(2, currentDialectTest.tableColumns(t)[t]!!.size)
        }
    }

    @Test
    fun testAddNewPrimaryKeyOnExistingColumn() {
        val tableName = "tester"
        val noPKTable = object : Table(tableName) {
            val bar = integer("bar")
        }

        val singlePKTable = object : Table(tableName) {
            val bar = integer("bar")

            override val primaryKey = PrimaryKey(bar)
        }

        withDb(excludeSettings = listOf(TestDB.SQLITE)) {
            SchemaUtils.createMissingTablesAndColumns(noPKTable)
            var primaryKey: PrimaryKeyMetadata? = currentDialectTest.existingPrimaryKeys(singlePKTable)[singlePKTable]
            assertNull(primaryKey)

            val expected = "ALTER TABLE ${tableName.inProperCase()} ADD PRIMARY KEY (${noPKTable.bar.nameInDatabaseCase()})"
            val statements = SchemaUtils.statementsRequiredToActualizeScheme(singlePKTable)
            assertEquals(expected, statements.single())

            SchemaUtils.createMissingTablesAndColumns(singlePKTable)
            primaryKey = currentDialectTest.existingPrimaryKeys(singlePKTable)[singlePKTable]
            assertNotNull(primaryKey)
            assertEquals("bar".inProperCase(), primaryKey.columnNames.single())

            SchemaUtils.drop(noPKTable)
        }
    }

    @Test
    fun `columns with default values that haven't changed shouldn't trigger change`() {
        var table by Delegates.notNull<Table>()
        withDb { testDb ->
            try {
                // MySQL doesn't support default values on text columns, hence excluded
                table = if (testDb != TestDB.MYSQL) {
                    object : Table("varchar_test") {
                        val varchar = varchar("varchar_column", 255).default(" ")
                        val text = text("text_column").default(" ")
                    }
                } else {

                    object : Table("varchar_test") {
                        val varchar = varchar("varchar_column", 255).default(" ")
                    }
                }

                // MySQL doesn't support default values on text columns, hence excluded

                SchemaUtils.create(table)
                val actual = SchemaUtils.statementsRequiredToActualizeScheme(table)
                assertEqualLists(emptyList(), actual)
            } finally {
                SchemaUtils.drop(table)
            }
        }
    }

    private class StringFieldTable(name: String, isTextColumn: Boolean, default: String) : IntIdTable(name) {
        // nullable column is here as Oracle treat '' as NULL
        val column: Column<String?> = if (isTextColumn) {
            text("test_column").default(default).nullable()
        } else {
            varchar("test_column", 255).default(default).nullable()
        }
    }

    @Test
    fun `columns with default values that are whitespaces shouldn't be treated as empty strings`() {
        val tableWhitespaceDefaultVarchar = StringFieldTable("varchar_whitespace_test", false, " ")

        val tableWhitespaceDefaultText = StringFieldTable("text_whitespace_test", true, " ")

        val tableEmptyStringDefaultVarchar = StringFieldTable("varchar_whitespace_test", false, "")

        val tableEmptyStringDefaultText = StringFieldTable("text_whitespace_test", true, "")

        // SQLite doesn't support alter table with add column, so it doesn't generate the statements, hence excluded
        withDb(excludeSettings = listOf(TestDB.SQLITE)) { testDb ->
            // MySQL doesn't support default values on text columns, hence excluded
            val supportsTextDefault = testDb !in listOf(TestDB.MYSQL)
            val tablesToTest = listOfNotNull(
                tableWhitespaceDefaultVarchar to tableEmptyStringDefaultVarchar,
                (tableWhitespaceDefaultText to tableEmptyStringDefaultText).takeIf { supportsTextDefault },
            )
            tablesToTest.forEach { (whiteSpaceTable, emptyTable) ->
                try {
                    SchemaUtils.create(whiteSpaceTable)

                    val whiteSpaceId = whiteSpaceTable.insertAndGetId { }

                    assertEquals(" ", whiteSpaceTable.select { whiteSpaceTable.id eq whiteSpaceId }.single()[whiteSpaceTable.column])

                    val actual = SchemaUtils.statementsRequiredToActualizeScheme(emptyTable)
                    val expected = if (testDb == TestDB.SQLSERVER) 2 else 1
                    assertEquals(expected, actual.size)

                    // Oracle treat '' as NULL column and can't alter from NULL to NULL
                    if (testDb != TestDB.ORACLE) {
                        // Apply changes
                        actual.forEach { exec(it) }
                    } else {
                        SchemaUtils.drop(whiteSpaceTable)
                        SchemaUtils.create(whiteSpaceTable)
                    }

                    val emptyId = emptyTable.insertAndGetId { }

                    // null is here as Oracle treat '' as NULL
                    val expectedEmptyValue = when (testDb) {
                        TestDB.ORACLE, TestDB.H2_ORACLE -> null
                        else -> ""
                    }

                    assertEquals(expectedEmptyValue, emptyTable.select { emptyTable.id eq emptyId }.single()[emptyTable.column])
                } finally {
                    SchemaUtils.drop(whiteSpaceTable, emptyTable)
                }
            }
        }
    }

    @Test
    fun testAddMissingColumnsStatementsChangeDefault() {
        val t1 = object : Table("foo") {
            val id = integer("idcol")
            val col = integer("col").nullable()
            val strcol = varchar("strcol", 255).nullable()

            override val primaryKey = PrimaryKey(id)
        }

        val t2 = object : Table("foo") {
            val id = integer("idcol")
            val col = integer("col").default(1)
            val strcol = varchar("strcol", 255).default("def")

            override val primaryKey = PrimaryKey(id)
        }

        val excludeSettings = listOf(TestDB.SQLITE)
        val complexAlterTable = listOf(TestDB.POSTGRESQL, TestDB.POSTGRESQLNG, TestDB.ORACLE, TestDB.H2_PSQL, TestDB.SQLSERVER)
        withDb(excludeSettings = excludeSettings) { testDb ->
            try {
                SchemaUtils.createMissingTablesAndColumns(t1)

                val missingStatements = SchemaUtils.addMissingColumnsStatements(t2)

                if (testDb !in complexAlterTable) {
                    val alterColumnWord = when (currentDialectTest) {
                        is MysqlDialect -> "MODIFY COLUMN"
                        is OracleDialect -> "MODIFY"
                        else -> "ALTER COLUMN"
                    }
                    val expected = setOf(
                        "ALTER TABLE ${t2.nameInDatabaseCase()} $alterColumnWord ${t2.col.nameInDatabaseCase()} ${t2.col.columnType.sqlType()} DEFAULT 1 NOT NULL",
                        "ALTER TABLE ${t2.nameInDatabaseCase()} $alterColumnWord ${t2.strcol.nameInDatabaseCase()} ${t2.strcol.columnType.sqlType()} DEFAULT 'def' NOT NULL",
                    )
                    assertEquals(expected, missingStatements.toSet())
                } else {
                    assertEquals(true, missingStatements.isNotEmpty())
                }

                missingStatements.forEach {
                    exec(it)
                }
            } finally {
                SchemaUtils.drop(t1)
            }
        }

        withDb(excludeSettings = excludeSettings) { testDb ->
            try {
                SchemaUtils.createMissingTablesAndColumns(t2)

                val missingStatements = SchemaUtils.addMissingColumnsStatements(t1)

                if (testDb !in complexAlterTable) {
                    val alterColumnWord = when (currentDialectTest) {
                        is MysqlDialect -> "MODIFY COLUMN"
                        is OracleDialect -> "MODIFY"
                        else -> "ALTER COLUMN"
                    }
                    val expected = setOf(
                        "ALTER TABLE ${t2.nameInDatabaseCase()} $alterColumnWord ${t1.col.nameInDatabaseCase()} ${t1.col.columnType.sqlType()} NULL",
                        "ALTER TABLE ${t2.nameInDatabaseCase()} $alterColumnWord ${t1.strcol.nameInDatabaseCase()} ${t1.strcol.columnType.sqlType()} NULL",
                    )
                    assertEquals(expected, missingStatements.toSet())
                } else {
                    assertEquals(true, missingStatements.isNotEmpty())
                }

                missingStatements.forEach {
                    exec(it)
                }
            } finally {
                SchemaUtils.drop(t2)
            }
        }
    }

    private enum class TestEnum { A, B, C }

    @Test
    fun `check that running addMissingTablesAndColumns multiple time doesnt affect schema`() {
        val table = object : Table("defaults2") {
            val bool1 = bool("boolCol1").default(false)
            val bool2 = bool("boolCol2").default(true)
            val int = integer("intCol").default(12345)
            val float = float("floatCol").default(123.45f)
            val decimal = decimal("decimalCol", 10, 1).default(BigDecimal.TEN)
            val string = varchar("varcharCol", 50).default("12345")
            val enum1 = enumeration("enumCol1", TestEnum::class).default(TestEnum.B)
            val enum2 = enumerationByName("enumCol2", 25, TestEnum::class).default(TestEnum.B)
        }

        withDb {
            try {
                SchemaUtils.create(table)
                assertEqualLists(emptyList(), SchemaUtils.statementsRequiredToActualizeScheme(table))
            } finally {
                SchemaUtils.drop(table)
            }
        }
    }

    @Test
    fun createTableWithMultipleIndexes() {
        withDb {
            try {
                SchemaUtils.createMissingTablesAndColumns(MultipleIndexesTable)
            } finally {
                SchemaUtils.drop(MultipleIndexesTable)
            }
        }
    }

    @Test
    fun testForeignKeyCreation() {
        val usersTable = object : IntIdTable("tmpusers") {}
        val spacesTable = object : IntIdTable("spaces") {
            val userId = reference("userId", usersTable)
        }

        withDb {
            SchemaUtils.createMissingTablesAndColumns(usersTable, spacesTable)
            assertTrue(usersTable.exists())
            assertTrue(spacesTable.exists())
            SchemaUtils.drop(usersTable, spacesTable)
        }
    }

    @Test
    fun testCamelCaseForeignKeyCreation() {
        val ordersTable = object : IntIdTable("tmporders") {
            val traceNumber = char("traceNumber", 10).uniqueIndex()
        }
        val receiptsTable = object : IntIdTable("receipts") {
            val traceNumber = reference("traceNumber", ordersTable.traceNumber)
        }

        // Oracle metadata only returns foreign keys that reference primary keys
        withDb(excludeSettings = listOf(TestDB.ORACLE)) {
            SchemaUtils.createMissingTablesAndColumns(ordersTable, receiptsTable)
            assertTrue(ordersTable.exists())
            assertTrue(receiptsTable.exists())
            SchemaUtils.drop(ordersTable, receiptsTable)
        }
    }

    object MultipleIndexesTable : Table("H2_MULTIPLE_INDEXES") {
        val value1 = varchar("value1", 255)
        val value2 = varchar("value2", 255)

        init {
            uniqueIndex("index1", value1, value2)
            uniqueIndex("index2", value2, value1)
        }
    }

<<<<<<< HEAD
    @Test fun testCreateTableWithReferenceMultipleTimes() {
        withTables(SessionsTable, PlayerTable) {
=======
    @Test
    fun testCreateTableWithReferenceMultipleTimes() {
        withTables(PlayerTable, SessionsTable) {
>>>>>>> c3b998dd
            SchemaUtils.createMissingTablesAndColumns(PlayerTable, SessionsTable)
            SchemaUtils.createMissingTablesAndColumns(PlayerTable, SessionsTable)
        }
    }

    object PlayerTable : IntIdTable() {
        val username = varchar("username", 10).uniqueIndex().nullable()
    }

    object SessionsTable : IntIdTable() {
        val playerId = integer("player_id").references(PlayerTable.id)
    }

    @Test
    fun createTableWithReservedIdentifierInColumnName() {
        withDb(TestDB.MYSQL) {
            SchemaUtils.createMissingTablesAndColumns(T1, T2)
            SchemaUtils.createMissingTablesAndColumns(T1, T2)

            assertTrue(T1.exists())
            assertTrue(T2.exists())
        }
    }

    object ExplicitTable : IntIdTable() {
        val playerId = integer("player_id").references(PlayerTable.id, fkName = "Explicit_FK_NAME")
    }

    object NonExplicitTable : IntIdTable() {
        val playerId = integer("player_id").references(PlayerTable.id)
    }

    @Test
    fun explicitFkNameIsExplicit() {
        withTables(ExplicitTable, NonExplicitTable) {
            assertEquals("Explicit_FK_NAME", ExplicitTable.playerId.foreignKey!!.customFkName)
            assertEquals(null, NonExplicitTable.playerId.foreignKey!!.customFkName)
        }
    }

    object T1 : Table("ARRAY") {
        val name = integer("name").uniqueIndex()
        val tmp = varchar("temp", 255)
    }

    object T2 : Table("CHAIN") {
        val ref = integer("ref").references(T1.name)
    }

    @Test
    fun `test create table with name from system scheme`() {
        val usersTable = object : IdTable<String>("users") {
            override var id: Column<EntityID<String>> = varchar("id", 190).entityId()

            override val primaryKey = PrimaryKey(id)
        }
        withDb {
            try {
                SchemaUtils.createMissingTablesAndColumns(usersTable)
                assertTrue(usersTable.exists())
            } finally {
                SchemaUtils.drop(usersTable)
            }
        }
    }

    object CompositePrimaryKeyTable : Table("H2_COMPOSITE_PRIMARY_KEY") {
        val idA = varchar("id_a", 255)
        val idB = varchar("id_b", 255)
        override val primaryKey = PrimaryKey(idA, idB)
    }

    object CompositeForeignKeyTable : Table("H2_COMPOSITE_FOREIGN_KEY") {
        val idA = varchar("id_a", 255)
        val idB = varchar("id_b", 255)

        init {
            foreignKey(idA, idB, target = CompositePrimaryKeyTable.primaryKey)
        }
    }

    @Test
    fun testCreateCompositePrimaryKeyTableAndCompositeForeignKeyTableMultipleTimes() {
        withTables(CompositeForeignKeyTable, CompositePrimaryKeyTable) {
            SchemaUtils.createMissingTablesAndColumns(CompositePrimaryKeyTable, CompositeForeignKeyTable)
            SchemaUtils.createMissingTablesAndColumns(CompositePrimaryKeyTable, CompositeForeignKeyTable)
        }
    }

    @Test
    fun testCreateTableWithQuotedIdentifiers() {
        val identifiers = listOf("\"IdentifierTable\"", "\"IDentiFierCoLUmn\"")
        val quotedTable = object : Table(identifiers[0]) {
            val column1 = varchar(identifiers[1], 32)
        }

        withDb {
            try {
                SchemaUtils.createMissingTablesAndColumns(quotedTable)
                assertTrue(quotedTable.exists())

                val statements = SchemaUtils.statementsRequiredToActualizeScheme(quotedTable)
                assertTrue(statements.isEmpty())
            } finally {
                SchemaUtils.drop(quotedTable)
            }
        }
    }

    @Test
<<<<<<< HEAD
    fun testCreateCompositePrimaryKeyTableAndCompositeForeignKeyInVariousOrder() {
        withTables(CompositeForeignKeyTable, CompositePrimaryKeyTable) {
            SchemaUtils.createMissingTablesAndColumns(CompositePrimaryKeyTable, CompositeForeignKeyTable)
        }
        withTables(CompositeForeignKeyTable, CompositePrimaryKeyTable) {
            SchemaUtils.createMissingTablesAndColumns(CompositeForeignKeyTable, CompositePrimaryKeyTable)
        }
        withTables(CompositePrimaryKeyTable, CompositeForeignKeyTable) {
            SchemaUtils.createMissingTablesAndColumns(CompositePrimaryKeyTable, CompositeForeignKeyTable)
        }
        withTables(CompositePrimaryKeyTable, CompositeForeignKeyTable) {
            SchemaUtils.createMissingTablesAndColumns(CompositeForeignKeyTable, CompositePrimaryKeyTable)
=======
    fun testCreateTableWithSchemaPrefix() {
        val schemaName = "my_schema"
        val schema = Schema(schemaName)
        // index and foreign key both use table name to auto-generate their own names & to compare metadata
        val parentTable = object : IntIdTable("$schemaName.parent_table") {
            val secondId = integer("second_id").uniqueIndex()
        }
        val childTable = object : LongIdTable("$schemaName.child_table") {
            val parent = reference("my_parent", parentTable)
        }

        // SQLite does not recognize creation of schema other than the attached database
        withDb(excludeSettings = listOf(TestDB.SQLITE)) { testDb ->
            SchemaUtils.createSchema(schema)
            SchemaUtils.create(parentTable, childTable)

            try {
                SchemaUtils.createMissingTablesAndColumns(parentTable, childTable)
                assertTrue(parentTable.exists())
                assertTrue(childTable.exists())
            } finally {
                if (testDb == TestDB.SQLSERVER) {
                    SchemaUtils.drop(childTable, parentTable)
                    SchemaUtils.dropSchema(schema)
                } else {
                    SchemaUtils.dropSchema(schema, cascade = true)
                }
            }
>>>>>>> c3b998dd
        }
    }
}<|MERGE_RESOLUTION|>--- conflicted
+++ resolved
@@ -539,15 +539,10 @@
             uniqueIndex("index2", value2, value1)
         }
     }
-
-<<<<<<< HEAD
-    @Test fun testCreateTableWithReferenceMultipleTimes() {
-        withTables(SessionsTable, PlayerTable) {
-=======
+    
     @Test
     fun testCreateTableWithReferenceMultipleTimes() {
         withTables(PlayerTable, SessionsTable) {
->>>>>>> c3b998dd
             SchemaUtils.createMissingTablesAndColumns(PlayerTable, SessionsTable)
             SchemaUtils.createMissingTablesAndColumns(PlayerTable, SessionsTable)
         }
@@ -631,7 +626,7 @@
 
     @Test
     fun testCreateCompositePrimaryKeyTableAndCompositeForeignKeyTableMultipleTimes() {
-        withTables(CompositeForeignKeyTable, CompositePrimaryKeyTable) {
+        withTables(CompositePrimaryKeyTable, CompositeForeignKeyTable) {
             SchemaUtils.createMissingTablesAndColumns(CompositePrimaryKeyTable, CompositeForeignKeyTable)
             SchemaUtils.createMissingTablesAndColumns(CompositePrimaryKeyTable, CompositeForeignKeyTable)
         }
@@ -658,7 +653,6 @@
     }
 
     @Test
-<<<<<<< HEAD
     fun testCreateCompositePrimaryKeyTableAndCompositeForeignKeyInVariousOrder() {
         withTables(CompositeForeignKeyTable, CompositePrimaryKeyTable) {
             SchemaUtils.createMissingTablesAndColumns(CompositePrimaryKeyTable, CompositeForeignKeyTable)
@@ -671,7 +665,10 @@
         }
         withTables(CompositePrimaryKeyTable, CompositeForeignKeyTable) {
             SchemaUtils.createMissingTablesAndColumns(CompositeForeignKeyTable, CompositePrimaryKeyTable)
-=======
+        }
+    }
+
+    @Test
     fun testCreateTableWithSchemaPrefix() {
         val schemaName = "my_schema"
         val schema = Schema(schemaName)
@@ -700,7 +697,6 @@
                     SchemaUtils.dropSchema(schema, cascade = true)
                 }
             }
->>>>>>> c3b998dd
         }
     }
 }