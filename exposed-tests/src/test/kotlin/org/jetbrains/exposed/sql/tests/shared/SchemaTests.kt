package org.jetbrains.exposed.sql.tests.shared

import org.jetbrains.exposed.dao.id.IntIdTable
import org.jetbrains.exposed.sql.*
import org.jetbrains.exposed.sql.tests.DatabaseTestsBase
import org.jetbrains.exposed.sql.tests.TestDB
import org.jetbrains.exposed.sql.transactions.TransactionManager
import org.jetbrains.exposed.sql.vendors.OracleDialect
import org.jetbrains.exposed.sql.vendors.SQLServerDialect
import org.jetbrains.exposed.sql.vendors.currentDialect
import org.junit.Test

class SchemaTests : DatabaseTestsBase() {
    @Test
    fun `create and set schema in mysql`() {
        withDb(listOf(TestDB.MYSQL, TestDB.MARIADB)) {
            val schema = Schema("MYSCHEMA")
            try {
                SchemaUtils.createSchema(schema)
                SchemaUtils.setSchema(schema)

                val catalogName = connection.catalog

                assertEquals(catalogName, schema.identifier)
            } finally {
                SchemaUtils.dropSchema(schema)
            }
        }
    }

    @Test
    fun `create and set schema tests`() {
        withDb(excludeSettings = listOf(TestDB.MYSQL, TestDB.MARIADB)) {
            if (currentDialect.supportsCreateSchema) {
                val schema = when (currentDialect) {
                    is SQLServerDialect -> {
                        exec("GRANT CREATE SCHEMA TO guest")
                        exec("SETUSER 'guest'")
                        Schema("MYSCHEMA", "guest")
                    }
                    is OracleDialect -> {
                        Schema("MYSCHEMA", password = "pwd4myschema", defaultTablespace = "tbs_perm_01", quota = "20M", on = "tbs_perm_01")
                    }
                    else -> {
                        Schema("MYSCHEMA")
                    }
                }

                try {
                    SchemaUtils.createSchema(schema)
                    SchemaUtils.setSchema(schema)
                    assertEquals(TransactionManager.current().db.identifierManager.inProperCase(schema.identifier), connection.schema)
                } finally {
                    SchemaUtils.dropSchema(schema)
                }
            }
        }
    }

    @Test
    fun `table references table with same name in other database in mysql`() {
        withDb(listOf(TestDB.MYSQL, TestDB.MARIADB)) {
            val schema = Schema("MYSCHEMA")
            try {
                SchemaUtils.createSchema(schema)

                val firstCatalogName = connection.catalog

                exec("CREATE TABLE test(id INT PRIMARY KEY)")
                SchemaUtils.setSchema(schema)
                exec("CREATE TABLE test(id INT REFERENCES $firstCatalogName.test(id))")

                val catalogName = connection.catalog

                assertEquals(catalogName, schema.identifier)
            } finally {
                SchemaUtils.dropSchema(schema)
            }
        }
    }

    @Test
    fun `schemas exists tests`() {
        val schema = Schema("exposedschema")

        withDb(excludeSettings = listOf(TestDB.SQLITE)) {
            try {
                /** Assert that schema initially doesn't exist */
                assertFalse(schema.exists())

                SchemaUtils.createSchema(schema)
                /** Assert that schema exists after creation */
                assertTrue(schema.exists())

                SchemaUtils.dropSchema(schema)
                /** Assert that schema doesn't exist after dropping */
                assertFalse(schema.exists())
            } finally {
                SchemaUtils.dropSchema(schema)
            }
        }
    }

    @Test
    fun `create existing schema and drop nonexistent schemas`() {
        val schema1 = Schema("redundant")
        val schema2 = Schema("redundant")
        val schemasTryingToCreate = listOf(schema1, schema1, schema2)

<<<<<<< HEAD
        withSchemas(schema1, schema1, schema2) {
=======
        withSchemas(excludeSettings = listOf(TestDB.SQLITE), schemas = arrayOf(schema1, schema1, schema2)) {
>>>>>>> d5924728
            val toCreate = schemasTryingToCreate.filterNot { it.exists() }
            /** schema1 and schema2 have been created, so there is no remaining schema to be created */
            assertTrue(toCreate.isEmpty())

            /** schema1 and schema2 variables have the same schema name */
            SchemaUtils.dropSchema(schema1)
            assertFalse(schema2.exists())
        }
    }

    @Test
    fun `different tables from different schemas Test`() {
        val schema1 = Schema("schema1")
        val schema2 = Schema("schema2")

        withSchemas(schema2, schema1) {
            /** create tables in schemas */
            Author.columns.first().table.tableName
            val author = Author.withSchema(schema1)
            author.tableName
            Author.tableName

            val book = Book.withSchema(schema2, Book.authorId to author)
            SchemaUtils.create(author)
            SchemaUtils.create(book)

            /** insert in Author table from schema1  */
            author.insert {
                it[Author.name] = "author-name"
            }

            /** test inner-joins from different schemas  */
            (author innerJoin book).slice(Book.id, Author.id).selectAll().forEach {
                println("${it[Author.id]} wrote ${it[Book.id]}")
            }

            /** test cross-joins from different schemas  */
            (author crossJoin book).slice(Book.id, Author.id).selectAll().forEach {
                println("${it[Author.id]} wrote ${it[Book.id]}")
            }

            /** test right-joins from different schemas  */
            (author rightJoin book).slice(Book.id, Author.id).selectAll().forEach {
                println("${it[Author.id]} wrote ${it[Book.id]}")
            }

            /** test left-joins from different schemas  */
            (book leftJoin author).slice(Book.id, Author.id).selectAll().forEach {
                println("${it[Author.id]} wrote ${it[Book.id]}")
            }
        }
    }

    @Test
    fun `same table from different schemas Test`() {

        val schema1 = Schema("schema1")
        val schema2 = Schema("schema2")
        withSchemas(schema1, schema2) {
            /** create the same table in different schemas */
            val authorSchema1 = Author.withSchema(schema1)
            val authorSchema2 = Author.withSchema(schema2)
            SchemaUtils.create(authorSchema1)
            SchemaUtils.create(authorSchema2)

            /** insert in Actor table from schema1. */
            authorSchema1.insert {
                it[Author.name] = "author-schema1"
            }

            /** insert in Actor table from schema2. */
            authorSchema2.insert {
                it[Author.name] = "author-schema2"
            }

            /** check that author table contains only one row with the inserted data  */
            val insertedInSchema1 = Author.withSchema(schema1).slice(Author.name).selectAll().single()[Author.name]
            val insertedInSchema2 = Author.withSchema(schema2).slice(Author.name).selectAll().single()[Author.name]

            assertEquals("author-schema1", insertedInSchema1)
            assertEquals("author-schema2", insertedInSchema2)
        }
    }

    @Test
    fun `Create Missing Tables And Columns in schemas Test`() {
        val schema1 = Schema("schema1")

        withSchemas(excludeSettings = listOf(TestDB.MYSQL), schema1) {
            /** Create missing tables And columns with schema */
            val authorSchema1 = Author.withSchema(schema1)
            SchemaUtils.createMissingTablesAndColumns(authorSchema1)
        }
    }

    @Test
    fun `Data Manipulation in schemas Test`() {
        val schema1 = Schema("schema1")

        withSchemas(schema1) {
            val authorSchema = Author.withSchema(schema1)

            /** create schema  */
            SchemaUtils.createSchema(schema1)

            /** Create table with schema */
            SchemaUtils.create(authorSchema)

            /** insert into table with schema. */
            authorSchema.insert { it[Author.name] = "author1" }

            val insertedInSchema1 = authorSchema.slice(Author.name).selectAll().single()[Author.name]
            assertEquals("author1", insertedInSchema1)

            /** update table with schema. */
            authorSchema.update({ Author.name eq "author1" }) {
                it[Author.name] = "hichem"
            }

            val updatedInSchema1 = authorSchema.slice(Author.name).selectAll().single()[Author.name]
            assertEquals("hichem", updatedInSchema1)

            /** delete from table with schema. */
            authorSchema.deleteWhere {
                Author.name eq "hichem"
            }

            val deletedInSchema1 = authorSchema.slice(Author.name).selectAll().singleOrNull()?.get(Author.name)
            assertEquals(null, deletedInSchema1)

            authorSchema.insert { it[Author.name] = "hichem" }
            /** Different methods of select could be used */
            val inserted = authorSchema.select { Author.name eq "hichem" }.single() [Author.name]
            val inserted2 = authorSchema.slice(Author.name).select { Author.name eq "hichem" }.single() [Author.name]
            val inserted3 = Author.withSchema(schema1).slice(Author.name).select { Author.name eq "hichem" }.single() [Author.name]

            listOf(inserted, inserted2, inserted3).forEach { assertEquals("hichem", it) }
        }
    }

    object Author : IntIdTable("author") {
        val name = varchar("name", 20)
    }

    object Book : Table("book") {
        val id = integer("id")
        val authorId = reference("authorId", Author).nullable()

        override val primaryKey = PrimaryKey(id)
    }
}<|MERGE_RESOLUTION|>--- conflicted
+++ resolved
@@ -1,13 +1,21 @@
 package org.jetbrains.exposed.sql.tests.shared
 
 import org.jetbrains.exposed.dao.id.IntIdTable
-import org.jetbrains.exposed.sql.*
+import org.jetbrains.exposed.sql.Schema
+import org.jetbrains.exposed.sql.SchemaUtils
+import org.jetbrains.exposed.sql.Table
+import org.jetbrains.exposed.sql.deleteWhere
+import org.jetbrains.exposed.sql.insert
+import org.jetbrains.exposed.sql.select
+import org.jetbrains.exposed.sql.selectAll
 import org.jetbrains.exposed.sql.tests.DatabaseTestsBase
 import org.jetbrains.exposed.sql.tests.TestDB
 import org.jetbrains.exposed.sql.transactions.TransactionManager
+import org.jetbrains.exposed.sql.update
 import org.jetbrains.exposed.sql.vendors.OracleDialect
 import org.jetbrains.exposed.sql.vendors.SQLServerDialect
 import org.jetbrains.exposed.sql.vendors.currentDialect
+import org.jetbrains.exposed.sql.withSchema
 import org.junit.Test
 
 class SchemaTests : DatabaseTestsBase() {
@@ -107,11 +115,7 @@
         val schema2 = Schema("redundant")
         val schemasTryingToCreate = listOf(schema1, schema1, schema2)
 
-<<<<<<< HEAD
         withSchemas(schema1, schema1, schema2) {
-=======
-        withSchemas(excludeSettings = listOf(TestDB.SQLITE), schemas = arrayOf(schema1, schema1, schema2)) {
->>>>>>> d5924728
             val toCreate = schemasTryingToCreate.filterNot { it.exists() }
             /** schema1 and schema2 have been created, so there is no remaining schema to be created */
             assertTrue(toCreate.isEmpty())
