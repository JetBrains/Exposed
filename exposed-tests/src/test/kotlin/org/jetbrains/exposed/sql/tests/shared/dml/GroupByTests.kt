--- conflicted
+++ resolved
@@ -61,6 +61,9 @@
                     val cityName = it[cities.name]
                     val userCount = it[scopedUsers.id.count()]
                     val userCountAlias = it[dAlias]
+
+                    assertEquals(userCount, userCountAlias)
+
                     when (cityName) {
                         "Munich" -> {
                             assertEquals(2, userCount)
@@ -77,11 +80,6 @@
                         else -> error("Unknow city $cityName")
                     }
                 }
-<<<<<<< HEAD
-=======
-                assertEquals(userCount, userCountAlias)
-            }
->>>>>>> 2092d3bc
         }
     }
 
