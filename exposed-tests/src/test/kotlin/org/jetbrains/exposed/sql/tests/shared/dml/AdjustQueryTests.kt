--- conflicted
+++ resolved
@@ -130,24 +130,12 @@
 
     @Test
     fun testAdjustQueryWhere() {
-<<<<<<< HEAD
         withCitiesAndUsers {
             fun Op<Boolean>.repr(): String {
                 val builder = QueryBuilder(false)
                 builder.append(this)
                 return builder.toString()
             }
-=======
-        withCitiesAndUsers { cities, users, _ ->
-            val queryAdjusted = (users innerJoin cities)
-                .slice(users.name, cities.name)
-                .selectAll()
-            queryAdjusted.adjustWhere {
-                assertNull(this)
-                predicate
-            }
-            val actualWhere = queryAdjusted.where
->>>>>>> fcaaca29
 
             (users innerJoin cities)
                 .slice(users.name, cities.name)
@@ -209,8 +197,6 @@
                 .select { predicate }
                 .let { queryAdjusted ->
                     queryAdjusted.andWhere { predicate }
-
-<<<<<<< HEAD
                     val actualWhere = queryAdjusted.where
 
                     assertEquals((predicate.and(predicate)).repr(), actualWhere!!.repr())
@@ -231,12 +217,6 @@
                             assertScopedQueryResultValid(queryAdjusted)
                         }
                 }
-=======
-            queryAdjusted.andWhere {
-                predicate
-            }
-            val actualWhere = queryAdjusted.where
->>>>>>> fcaaca29
 
             (scopedUsers.stripDefaultScope() innerJoin cities)
                 .slice(scopedUsers.name, cities.name)
@@ -256,7 +236,7 @@
 
     @Test
     fun testQueryOrWhere() {
-        withCitiesAndUsers { cities, users, _ ->
+        withCitiesAndUsers {
             val queryAdjusted = (users innerJoin cities)
                 .slice(users.name, cities.name)
                 .select { predicate }
@@ -273,9 +253,9 @@
 
     @Test
     fun testAdjustQueryHaving() {
-        withCitiesAndUsers { cities, users, _ ->
+        withCitiesAndUsers {
             val predicateHaving = Op.build {
-                DMLTestsData.Users.id.count() eq DMLTestsData.Cities.id.max()
+                users.id.count() eq cities.id.max()
             }
 
             val queryAdjusted = (cities innerJoin users)
@@ -298,9 +278,9 @@
 
     @Test
     fun testQueryAndHaving() {
-        withCitiesAndUsers { cities, users, _ ->
+        withCitiesAndUsers {
             val predicateHaving = Op.build {
-                DMLTestsData.Users.id.count() eq DMLTestsData.Cities.id.max()
+                users.id.count() eq cities.id.max()
             }
 
             val queryAdjusted = (cities innerJoin users)
@@ -325,9 +305,9 @@
 
     @Test
     fun testQueryOrHaving() {
-        withCitiesAndUsers { cities, users, _ ->
+        withCitiesAndUsers {
             val predicateHaving = Op.build {
-                DMLTestsData.Users.id.count() eq DMLTestsData.Cities.id.max()
+                users.id.count() eq cities.id.max()
             }
 
             val queryAdjusted = (cities innerJoin users)
