--- conflicted
+++ resolved
@@ -803,19 +803,14 @@
                     it[reference] = idFromOne
                 }
 
-<<<<<<< HEAD
-                assertEquals(1, TableFromSchemeOne.selectAll().count())
-                assertEquals(1, TableFromSchemeTwo.selectAll().count())
+                assertEquals(1L, TableFromSchemeOne.selectAll().count())
+                assertEquals(1L, TableFromSchemeTwo.selectAll().count())
             } finally {
                 if(currentDialectTest is PostgreSQLDialect) {
                     exec("DROP SCHEMA IF EXISTS ${"one".inProperCase()} CASCADE")
                     exec("DROP SCHEMA IF EXISTS ${"two".inProperCase()} CASCADE")
                 }
             }
-=======
-            assertEquals(1L, TableFromSchemeOne.selectAll().count())
-            assertEquals(1L, TableFromSchemeTwo.selectAll().count())
->>>>>>> 870b1331
         }
     }
 
