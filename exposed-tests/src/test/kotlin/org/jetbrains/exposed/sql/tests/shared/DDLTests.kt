package org.jetbrains.exposed.sql.tests.shared

import org.jetbrains.exposed.dao.IntEntity
import org.jetbrains.exposed.dao.IntEntityClass
import org.jetbrains.exposed.dao.id.EntityID
import org.jetbrains.exposed.dao.id.IdTable
import org.jetbrains.exposed.dao.id.IntIdTable
import org.jetbrains.exposed.dao.id.LongIdTable
import org.jetbrains.exposed.exceptions.ExposedSQLException
import org.jetbrains.exposed.exceptions.UnsupportedByDialectException
import org.jetbrains.exposed.sql.*
import org.jetbrains.exposed.sql.SqlExpressionBuilder.plus
import org.jetbrains.exposed.sql.tests.DatabaseTestsBase
import org.jetbrains.exposed.sql.tests.TestDB
import org.jetbrains.exposed.sql.tests.currentDialectTest
import org.jetbrains.exposed.sql.tests.inProperCase
import org.jetbrains.exposed.sql.transactions.TransactionManager
import org.jetbrains.exposed.sql.transactions.transaction
import org.jetbrains.exposed.sql.vendors.H2Dialect
import org.jetbrains.exposed.sql.vendors.MysqlDialect
import org.jetbrains.exposed.sql.vendors.OracleDialect
import org.jetbrains.exposed.sql.vendors.SQLServerDialect
import org.jetbrains.exposed.sql.vendors.SQLiteDialect
import org.junit.Assume
import org.junit.Test
<<<<<<< HEAD
import org.postgresql.util.PGobject
import java.io.ByteArrayInputStream
import java.io.SequenceInputStream
=======
>>>>>>> d58e0dd8
import java.util.*
import kotlin.test.assertNotNull
import kotlin.test.expect

@Suppress("LargeClass")
class DDLTests : DatabaseTestsBase() {

    @Test
    fun tableExists01() {
        val testTable = object : Table() {
            val id = integer("id")
            val name = varchar("name", length = 42)

            override val primaryKey = PrimaryKey(id)
        }

        withTables {
            assertEquals(false, testTable.exists())
        }
    }

    @Test
    fun tableExists02() {
        val testTable = object : Table() {
            val id = integer("id")
            val name = varchar("name", length = 42)

            override val primaryKey = PrimaryKey(id)
        }

        withTables(testTable) {
            assertEquals(true, testTable.exists())
        }
    }

    @Test
    fun testKeywordIdentifiersWithOptOut() {
        Assume.assumeTrue(TestDB.H2_V2 in TestDB.enabledDialects())

        val keywords = listOf("Integer", "name")
        val tester = object : Table(keywords[0]) {
            val name = varchar(keywords[1], 32)
        }

        transaction(keywordFlagDB) {
            assertFalse(db.config.preserveKeywordCasing)

            SchemaUtils.create(tester)
            assertTrue(tester.exists())

            val (tableName, columnName) = keywords.map { "\"${it.uppercase()}\"" }

            val expectedCreate = "CREATE TABLE ${addIfNotExistsIfSupported()}$tableName (" +
                "$columnName ${tester.name.columnType.sqlType()} NOT NULL)"
            assertEquals(expectedCreate, tester.ddl.single())

            // check that insert and select statement identifiers also match in DB without throwing SQLException
            tester.insert { it[name] = "A" }

            val expectedSelect = "SELECT $tableName.$columnName FROM $tableName"
            tester.selectAll().also {
                assertEquals(expectedSelect, it.prepareSQL(this, prepared = false))
            }

            // check that identifiers match with returned jdbc metadata
            val statements = SchemaUtils.statementsRequiredToActualizeScheme(tester, withLogs = false)
            assertTrue(statements.isEmpty())

            SchemaUtils.drop(tester)
        }
        TransactionManager.closeAndUnregister(keywordFlagDB)
    }

    private val keywordFlagDB by lazy {
        Database.connect(
            url = "jdbc:h2:mem:flagtest;DB_CLOSE_DELAY=-1;",
            driver = "org.h2.Driver",
            user = "root",
            password = "",
            databaseConfig = DatabaseConfig {
                @OptIn(ExperimentalKeywordApi::class)
                preserveKeywordCasing = false
            }
        )
    }

    @Test
    fun testKeywordIdentifiersWithoutOptOut() {
        val keywords = listOf("data", "public", "key", "constraint")
        val keywordTable = object : Table(keywords[0]) {
            val public = bool(keywords[1])
            val data = integer(keywords[2])
            val constraint = varchar(keywords[3], 32)
        }

        withDb {
            assertTrue(db.config.preserveKeywordCasing)

            SchemaUtils.create(keywordTable)
            assertTrue(keywordTable.exists())

            val (tableName, publicName, dataName, constraintName) = keywords.map {
                when (currentDialectTest) {
                    is MysqlDialect -> "`$it`"
                    else -> "\"$it\""
                }
            }

            val expectedCreate = "CREATE TABLE ${addIfNotExistsIfSupported()}$tableName (" +
                "$publicName ${keywordTable.public.columnType.sqlType()} NOT NULL, " +
                "$dataName ${keywordTable.data.columnType.sqlType()} NOT NULL, " +
                "$constraintName ${keywordTable.constraint.columnType.sqlType()} NOT NULL)"
            assertEquals(expectedCreate, keywordTable.ddl.single())

            // check that insert and select statement identifiers also match in DB without throwing SQLException
            keywordTable.insert {
                it[public] = false
                it[data] = 999
                it[constraint] = "unique"
            }

            val expectedSelect = "SELECT $tableName.$publicName, $tableName.$dataName, $tableName.$constraintName FROM $tableName"
            keywordTable.selectAll().also {
                assertEquals(expectedSelect, it.prepareSQL(this, prepared = false))
            }

            // check that identifiers match with returned jdbc metadata
            val statements = SchemaUtils.statementsRequiredToActualizeScheme(keywordTable, withLogs = false)
            assertTrue(statements.isEmpty())

            SchemaUtils.drop(keywordTable)
        }
    }

    // Placed outside test function to shorten generated name
    val unnamedTable = object : Table() {
        val id = integer("id")
        val name = varchar("name", length = 42)

        override val primaryKey = PrimaryKey(id)
    }

    @Test
    fun unnamedTableWithQuotesSQL() {
        withTables(excludeSettings = listOf(TestDB.SQLITE), tables = arrayOf(unnamedTable)) {
            val q = db.identifierManager.quoteString
            val tableName = if (currentDialectTest.needsQuotesWhenSymbolsInNames) {
                "$q${"unnamedTable$1".inProperCase()}$q"
            } else {
                "unnamedTable$1".inProperCase()
            }
            val integerType = currentDialectTest.dataTypeProvider.integerType()
            val varCharType = currentDialectTest.dataTypeProvider.varcharType(42)
            assertEquals(
                "CREATE TABLE " + addIfNotExistsIfSupported() + "$tableName " +
                    "(${"id".inProperCase()} $integerType PRIMARY KEY, $q${"name".inProperCase()}$q $varCharType NOT NULL)",
                unnamedTable.ddl
            )
        }
    }

    @Test
    fun unnamedTableWithQuotesSQLInSQLite() {
        withDb(TestDB.SQLITE) {
            val q = db.identifierManager.quoteString
            val tableName = if (currentDialectTest.needsQuotesWhenSymbolsInNames) {
                "$q${"unnamedTable$1".inProperCase()}$q"
            } else {
                "unnamedTable$1".inProperCase()
            }
            val integerType = currentDialectTest.dataTypeProvider.integerType()
            val varCharType = currentDialectTest.dataTypeProvider.varcharType(42)
            assertEquals(
                "CREATE TABLE " + addIfNotExistsIfSupported() + "$tableName " +
                    "(${"id".inProperCase()} $integerType NOT NULL PRIMARY KEY, $q${"name".inProperCase()}$q $varCharType NOT NULL)",
                unnamedTable.ddl
            )
        }
    }

    @Test
    fun namedEmptyTableWithoutQuotesSQL() {
        val testTable = object : Table("test_named_table") {}

        withDb(TestDB.H2_V2) {
            assertEquals("CREATE TABLE IF NOT EXISTS ${"test_named_table".inProperCase()}", testTable.ddl)
        }
    }

    @Test
    fun tableWithDifferentColumnTypesSQL01() {
        val testTable = object : Table("different_column_types") {
            val id = integer("id").autoIncrement()
            val name = varchar("name", 42)
            val age = integer("age").nullable()

            override val primaryKey = PrimaryKey(name)
        }

        withTables(excludeSettings = TestDB.ALL_MYSQL + TestDB.ALL_MARIADB + TestDB.ALL_ORACLE_LIKE + TestDB.SQLITE, tables = arrayOf(testTable)) {
            val varCharType = currentDialectTest.dataTypeProvider.varcharType(42)
            assertEquals(
                "CREATE TABLE " + addIfNotExistsIfSupported() + "${"different_column_types".inProperCase()} " +
                    "(${"id".inProperCase()} ${currentDialectTest.dataTypeProvider.integerAutoincType()} NOT NULL, " +
                    "\"${"name".inProperCase()}\" $varCharType PRIMARY KEY, " +
                    "${"age".inProperCase()} ${currentDialectTest.dataTypeProvider.integerType()} NULL)",
                testTable.ddl
            )
        }
    }

    @Test
    fun tableWithDifferentColumnTypesSQL02() {
        val testTable = object : Table("with_different_column_types") {
            val id = integer("id")
            val name = varchar("name", 42)
            val age = integer("age").nullable()

            override val primaryKey = PrimaryKey(id, name)
        }

        withTables(excludeSettings = listOf(TestDB.MYSQL_V5, TestDB.SQLITE), tables = arrayOf(testTable)) {
            val q = db.identifierManager.quoteString
            val varCharType = currentDialectTest.dataTypeProvider.varcharType(42)
            val tableDescription = "CREATE TABLE " + addIfNotExistsIfSupported() + "with_different_column_types".inProperCase()
            val idDescription = "${"id".inProperCase()} ${currentDialectTest.dataTypeProvider.integerType()}"
            val nameDescription = "$q${"name".inProperCase()}$q $varCharType"
            val ageDescription = "${"age".inProperCase()} ${db.dialect.dataTypeProvider.integerType()} NULL"
            val constraint = "CONSTRAINT pk_with_different_column_types PRIMARY KEY (${"id".inProperCase()}, $q${"name".inProperCase()}$q)"

            assertEquals("$tableDescription ($idDescription, $nameDescription, $ageDescription, $constraint)", testTable.ddl)
        }
    }

    @Test
    fun tableWithDifferentColumnTypesInSQLite() {
        val testTable = object : Table("with_different_column_types") {
            val id = integer("id")
            val name = varchar("name", 42)
            val age = integer("age").nullable()

            override val primaryKey = PrimaryKey(id, name)
        }

        withDb(TestDB.SQLITE) {
            val q = db.identifierManager.quoteString

            val tableDescription = "CREATE TABLE " + addIfNotExistsIfSupported() + "with_different_column_types".inProperCase()
            val idDescription = "${"id".inProperCase()} ${currentDialectTest.dataTypeProvider.integerType()} NOT NULL"
            val nameDescription = "$q${"name".inProperCase()}$q VARCHAR(42) NOT NULL"
            val ageDescription = "${"age".inProperCase()} ${db.dialect.dataTypeProvider.integerType()} NULL"
            val constraint = "CONSTRAINT pk_with_different_column_types PRIMARY KEY (${"id".inProperCase()}, $q${"name".inProperCase()}$q)"

            assertEquals("$tableDescription ($idDescription, $nameDescription, $ageDescription, $constraint)", testTable.ddl)
        }
    }

    @Test
    fun testAutoIncrementOnUnsignedColumns() {
        // separate tables are necessary as some db only allow a single column to be auto-incrementing
        val uIntTester = object : Table("u_int_tester") {
            var id = uinteger("id").autoIncrement()
            override val primaryKey = PrimaryKey(id)
        }
        val uLongTester = object : Table("u_long_tester") {
            val id = ulong("id").autoIncrement()
            override val primaryKey = PrimaryKey(id)
        }

        withDb {
            SchemaUtils.create(uIntTester, uLongTester)

            uIntTester.insert { }
            assertEquals(1u, uIntTester.selectAll().single()[uIntTester.id])

            uLongTester.insert { }
            assertEquals(1u, uLongTester.selectAll().single()[uLongTester.id])

            SchemaUtils.drop(uIntTester, uLongTester)
        }
    }

    @Test
    fun tableWithMultiPKandAutoIncrement() {
        val foo = object : IdTable<Long>("FooTable") {
            val bar = integer("bar")
            override val id: Column<EntityID<Long>> = long("id").entityId().autoIncrement()

            override val primaryKey = PrimaryKey(bar, id)
        }

        withTables(excludeSettings = listOf(TestDB.SQLITE), foo) {
            foo.insert {
                it[foo.bar] = 1
            }
            foo.insert {
                it[foo.bar] = 2
            }

            val result = foo.selectAll().map { it[foo.id] to it[foo.bar] }
            assertEquals(2, result.size)
            assertEquals(1, result[0].second)
            assertEquals(2, result[1].second)
        }

        withDb(TestDB.SQLITE) {
            expectException<UnsupportedByDialectException> {
                SchemaUtils.create(foo)
            }
        }
    }

    @Test
    fun testPrimaryKeyOnTextColumnInH2() {
        val testTable = object : Table("test_pk_table") {
            val column1 = text("column_1")

            override val primaryKey = PrimaryKey(column1)
        }

        withDb(TestDB.ALL_H2) {
            val h2Dialect = currentDialectTest as H2Dialect
            val isOracleMode = h2Dialect.h2Mode == H2Dialect.H2CompatibilityMode.Oracle
            val singleColumnDescription = testTable.columns.single().descriptionDdl(false)

            assertTrue(singleColumnDescription.contains("PRIMARY KEY"))

            if (h2Dialect.isSecondVersion && !isOracleMode) {
                expect(Unit) {
                    SchemaUtils.create(testTable)
                    SchemaUtils.drop(testTable)
                }
            } else {
                expectException<ExposedSQLException> {
                    SchemaUtils.create(testTable)
                }
            }
        }
    }

    @Test
    fun testIndices01() {
        val t = object : Table("t1") {
            val id = integer("id")
            val name = varchar("name", 255).index()

            override val primaryKey = PrimaryKey(id)
        }

        withTables(t) {
            val alter = SchemaUtils.createIndex(t.indices[0])
            val q = db.identifierManager.quoteString
            assertEquals("CREATE INDEX ${"t1_name".inProperCase()} ON ${"t1".inProperCase()} ($q${"name".inProperCase()}$q)", alter)
        }
    }

    @Test
    fun testIndices02() {
        val t = object : Table("t2") {
            val id = integer("id")
            val lvalue = integer("lvalue")
            val rvalue = integer("rvalue")
            val name = varchar("name", 255).index()

            override val primaryKey = PrimaryKey(id)

            init {
                index(false, lvalue, rvalue)
            }
        }

        withTables(t) {
            val a1 = SchemaUtils.createIndex(t.indices[0])
            val q = db.identifierManager.quoteString
            assertEquals("CREATE INDEX ${"t2_name".inProperCase()} ON ${"t2".inProperCase()} ($q${"name".inProperCase()}$q)", a1)

            val a2 = SchemaUtils.createIndex(t.indices[1])
            assertEquals(
                "CREATE INDEX ${"t2_lvalue_rvalue".inProperCase()} ON ${"t2".inProperCase()} " +
                    "(${"lvalue".inProperCase()}, ${"rvalue".inProperCase()})",
                a2
            )
        }
    }

    @Test
    fun testIndexOnTextColumnInH2() {
        val testTable = object : Table("test_index_table") {
            val column1 = text("column_1")

            init {
                index(isUnique = false, column1)
            }
        }

        withDb(TestDB.ALL_H2) {
            val h2Dialect = currentDialectTest as H2Dialect
            val isOracleMode = h2Dialect.h2Mode == H2Dialect.H2CompatibilityMode.Oracle
            val tableProperName = testTable.tableName.inProperCase()
            val columnProperName = testTable.columns.single().name.inProperCase()
            val indexProperName = "${tableProperName}_$columnProperName"

            val indexStatement = SchemaUtils.createIndex(testTable.indices.single())

            assertEquals(
                "CREATE TABLE " + addIfNotExistsIfSupported() + tableProperName +
                    " (" + testTable.columns.single().descriptionDdl(false) + ")",
                testTable.ddl
            )

            if (h2Dialect.isSecondVersion && !isOracleMode) {
                assertEquals(
                    "CREATE INDEX $indexProperName ON $tableProperName ($columnProperName)",
                    indexStatement
                )
            } else {
                assertTrue(indexStatement.single().isEmpty())
            }
        }
    }

    @Test
    fun testUniqueIndices01() {
        val t = object : Table("t1") {
            val id = integer("id")
            val name = varchar("name", 255).uniqueIndex()

            override val primaryKey = PrimaryKey(id)
        }

        withTables(t) {
            val alter = SchemaUtils.createIndex(t.indices[0])
            val q = db.identifierManager.quoteString
            if (currentDialectTest is SQLiteDialect) {
                assertEquals("CREATE UNIQUE INDEX ${"t1_name".inProperCase()} ON ${"t1".inProperCase()} ($q${"name".inProperCase()}$q)", alter)
            } else {
                assertEquals("ALTER TABLE ${"t1".inProperCase()} ADD CONSTRAINT ${"t1_name_unique".inProperCase()} UNIQUE ($q${"name".inProperCase()}$q)", alter)
            }
        }
    }

    @Test
    fun testUniqueIndicesCustomName() {
        val t = object : Table("t1") {
            val id = integer("id")
            val name = varchar("name", 255).uniqueIndex("U_T1_NAME")

            override val primaryKey = PrimaryKey(id)
        }

        withTables(t) {
            val q = db.identifierManager.quoteString
            val alter = SchemaUtils.createIndex(t.indices[0])
            if (currentDialectTest is SQLiteDialect) {
                assertEquals("CREATE UNIQUE INDEX ${"U_T1_NAME"} ON ${"t1".inProperCase()} ($q${"name".inProperCase()}$q)", alter)
            } else {
                assertEquals("ALTER TABLE ${"t1".inProperCase()} ADD CONSTRAINT ${"U_T1_NAME"} UNIQUE ($q${"name".inProperCase()}$q)", alter)
            }
        }
    }

    @Test
    @Suppress("MaximumLineLength")
    fun testMultiColumnIndex() {
        val t = object : Table("t1") {
            val type = varchar("type", 255)
            val name = varchar("name", 255)

            init {
                index(false, name, type)
                uniqueIndex(type, name)
            }
        }

        withTables(t) {
            val indexAlter = SchemaUtils.createIndex(t.indices[0])
            val uniqueAlter = SchemaUtils.createIndex(t.indices[1])
            val q = db.identifierManager.quoteString
            assertEquals(
                "CREATE INDEX ${"t1_name_type".inProperCase()} ON ${"t1".inProperCase()} ($q${"name".inProperCase()}$q, $q${"type".inProperCase()}$q)",
                indexAlter
            )
            if (currentDialectTest is SQLiteDialect) {
                assertEquals(
                    "CREATE UNIQUE INDEX ${"t1_type_name".inProperCase()} ON ${"t1".inProperCase()} ($q${"type".inProperCase()}$q, $q${"name".inProperCase()}$q)",
                    uniqueAlter
                )
            } else {
                assertEquals(
                    "ALTER TABLE ${"t1".inProperCase()} ADD CONSTRAINT ${"t1_type_name_unique".inProperCase()} UNIQUE ($q${"type".inProperCase()}$q, $q${"name".inProperCase()}$q)",
                    uniqueAlter
                )
            }
        }
    }

    @Test
    fun testMultiColumnIndexCustomName() {
        val t = object : Table("t1") {
            val type = varchar("type", 255)
            val name = varchar("name", 255)

            init {
                index("I_T1_NAME_TYPE", false, name, type)
                uniqueIndex("U_T1_TYPE_NAME", type, name)
            }
        }

        withTables(t) {
            val indexAlter = SchemaUtils.createIndex(t.indices[0])
            val uniqueAlter = SchemaUtils.createIndex(t.indices[1])
            val q = db.identifierManager.quoteString
            assertEquals("CREATE INDEX ${"I_T1_NAME_TYPE"} ON ${"t1".inProperCase()} ($q${"name".inProperCase()}$q, $q${"type".inProperCase()}$q)", indexAlter)
            if (currentDialectTest is SQLiteDialect) {
                assertEquals(
                    "CREATE UNIQUE INDEX ${"U_T1_TYPE_NAME"} ON ${"t1".inProperCase()} ($q${"type".inProperCase()}$q, $q${"name".inProperCase()}$q)",
                    uniqueAlter
                )
            } else {
                assertEquals(
                    "ALTER TABLE ${"t1".inProperCase()} ADD CONSTRAINT ${"U_T1_TYPE_NAME"} UNIQUE ($q${"type".inProperCase()}$q, $q${"name".inProperCase()}$q)",
                    uniqueAlter
                )
            }
        }
    }

    @Test
    fun testIndexWithFunctions() {
        val tester = object : Table("tester") {
            val amount = integer("amount")
            val price = integer("price")
            val item = varchar("item", 32).nullable()

            init {
                index(customIndexName = "tester_plus_index", isUnique = false, functions = listOf(amount.plus(price)))
                index(isUnique = false, functions = listOf(item.lowerCase()))
                uniqueIndex(columns = arrayOf(price), functions = listOf(Coalesce(item, stringLiteral("*"))))
            }
        }

        withDb { testDb ->
            val functionsNotSupported = testDb in TestDB.ALL_MARIADB + TestDB.ALL_H2 + TestDB.SQLSERVER + TestDB.MYSQL_V5

            val tableProperName = tester.tableName.inProperCase()
            val priceColumnName = tester.price.nameInDatabaseCase()
            val uniqueIndexName = "tester_price_coalesce${if (testDb == TestDB.SQLITE) "" else "_unique"}".inProperCase()
            val (p1, p2) = when (testDb) {
                // MySql 8 requires double parenthesis on function index in order to differentiate it from columns
                // https://dev.mysql.com/doc/refman/8.0/en/create-index.html#create-index-functional-key-parts
                TestDB.MYSQL_V8 -> "(" to ")"
                else -> "" to ""
            }
            val functionStrings = when (testDb) {
                TestDB.SQLITE, TestDB.ORACLE -> listOf("(amount + price)", "LOWER(item)", "COALESCE(item, '*')").map(String::inProperCase)
                else -> listOf(
                    tester.amount.plus(tester.price).toString(),
                    "$p1${tester.item.lowerCase()}$p2",
                    "$p1${Coalesce(tester.item, stringLiteral("*"))}$p2"
                )
            }

            val expectedStatements = if (functionsNotSupported) {
                List(3) { "" }
            } else {
                listOf(
                    "CREATE INDEX tester_plus_index ON $tableProperName (${functionStrings[0]})",
                    "CREATE INDEX ${"tester_lower".inProperCase()} ON $tableProperName (${functionStrings[1]})",
                    "CREATE UNIQUE INDEX $uniqueIndexName ON $tableProperName ($priceColumnName, ${functionStrings[2]})"
                )
            }

            repeat(3) { i ->
                val actualStatement = SchemaUtils.createIndex(tester.indices[i])
                assertEquals(expectedStatements[i], actualStatement)
            }
        }
    }

    @Test
<<<<<<< HEAD
    fun testBlob() {
        val t = object : Table("t1") {
            val id = integer("id").autoIncrement()
            val b = blob("blob")

            override val primaryKey = PrimaryKey(id)
        }

        withTables(t) {
            val shortBytes = "Hello there!".toByteArray()
            val longBytes = Random.nextBytes(1024)
            val shortBlob = ExposedBlob(shortBytes)
            val longBlob = ExposedBlob(
                inputStream = SequenceInputStream(
                    ByteArrayInputStream(longBytes, 0, 512),
                    ByteArrayInputStream(longBytes, 512, 512)
                )
            )

            val id1 = t.insert {
                it[t.b] = shortBlob
            } get (t.id)

            val id2 = t.insert {
                it[t.b] = longBlob
            } get (t.id)

            val id3 = t.insert {
                it[t.b] = blobParam(ExposedBlob(shortBytes))
            } get (t.id)

            val readOn1 = t.selectAll().where { t.id eq id1 }.first()[t.b]
            val text1 = String(readOn1.bytes)
            val text2 = readOn1.inputStream.bufferedReader().readText()

            assertEquals("Hello there!", text1)
            assertEquals("Hello there!", text2)

            val readOn2 = t.selectAll().where { t.id eq id2 }.first()[t.b]
            val bytes1 = readOn2.bytes
            val bytes2 = readOn2.inputStream.readBytes()

            assertTrue(longBytes.contentEquals(bytes1))
            assertTrue(longBytes.contentEquals(bytes2))

            val bytes3 = t.selectAll().where { t.id eq id3 }.first()[t.b].inputStream.readBytes()
            assertTrue(shortBytes.contentEquals(bytes3))
        }
    }

    @Test
    fun testBlobDefault() {
        val defaultBlobStr = "test"
        val defaultBlob = ExposedBlob(defaultBlobStr.encodeToByteArray())

        val testTable = object : Table("TestTable") {
            val number = integer("number")
            val blobWithDefault = blob("blobWithDefault")
                .default(defaultBlob)
        }

        withDb { testDb ->
            when (testDb) {
                TestDB.MYSQL -> {
                    expectException<ExposedSQLException> {
                        SchemaUtils.create(testTable)
                    }
                }
                else -> {
                    SchemaUtils.create(testTable)

                    testTable.insert {
                        it[number] = 1
                    }
                    assertEquals(defaultBlobStr, String(testTable.selectAll().first()[testTable.blobWithDefault].bytes))

                    SchemaUtils.drop(testTable)
                }
            }
        }
    }

    @Test
=======
>>>>>>> d58e0dd8
    fun testBinaryWithoutLength() {
        val tableWithBinary = object : Table("TableWithBinary") {
            val binaryColumn = binary("binaryColumn")
        }

        fun SizedIterable<ResultRow>.readAsString() = map { String(it[tableWithBinary.binaryColumn]) }

        withDb(listOf(TestDB.POSTGRESQL, TestDB.POSTGRESQLNG, TestDB.SQLITE, TestDB.H2_V2_PSQL, TestDB.H2_V2)) {
            val exposedBytes = "Exposed".toByteArray()
            val kotlinBytes = "Kotlin".toByteArray()

            SchemaUtils.create(tableWithBinary)

            tableWithBinary.insert {
                it[tableWithBinary.binaryColumn] = exposedBytes
            }
            val insertedExposed = tableWithBinary.selectAll().readAsString().single()

            assertEquals("Exposed", insertedExposed)

            tableWithBinary.insert {
                it[tableWithBinary.binaryColumn] = kotlinBytes
            }

            assertEqualCollections(tableWithBinary.selectAll().readAsString(), "Exposed", "Kotlin")

            val insertedKotlin = tableWithBinary.selectAll().where {
                tableWithBinary.binaryColumn eq kotlinBytes
            }.readAsString()
            assertEqualCollections(insertedKotlin, "Kotlin")

            SchemaUtils.drop(tableWithBinary)
        }
    }

    @Test
    fun testBinary() {
        val t = object : Table("t") {
            val binary = binary("bytes", 10).nullable()
            val byteCol = binary("byteCol", 1).clientDefault { byteArrayOf(0) }
        }

        fun SizedIterable<ResultRow>.readAsString() = map { it[t.binary]?.let { String(it) } }

        withTables(t) {
            t.insert { it[t.binary] = "Hello!".toByteArray() }

            val hello = t.selectAll().readAsString().single()

            assertEquals("Hello!", hello)

            val worldBytes = "World!".toByteArray()

            t.insert {
                it[t.binary] = worldBytes
                it[t.byteCol] = byteArrayOf(1)
            }

            assertEqualCollections(t.selectAll().readAsString(), "Hello!", "World!")

            t.insert {
                it[t.binary] = null
                it[t.byteCol] = byteArrayOf(2)
            }

            assertEqualCollections(t.selectAll().readAsString(), "Hello!", "World!", null)

            val world = t.selectAll().where { t.binary eq worldBytes }.readAsString()
            assertEqualCollections(world, "World!")

            val worldByBitCol = t.selectAll().where { t.byteCol eq byteArrayOf(1) }.readAsString()
            assertEqualCollections(worldByBitCol, "World!")
        }
    }

    @Test
    fun testEscapeStringColumnType() {
        withDb(TestDB.H2_V2) {
            assertEquals("VARCHAR(255) COLLATE utf8_general_ci", VarCharColumnType(collate = "utf8_general_ci").sqlType())
            assertEquals("VARCHAR(255) COLLATE injected''code", VarCharColumnType(collate = "injected'code").sqlType())
            assertEquals("'value'", VarCharColumnType().nonNullValueToString("value"))
            assertEquals("'injected''value'", VarCharColumnType().nonNullValueToString("injected'value"))

            assertEquals("TEXT COLLATE utf8_general_ci", TextColumnType(collate = "utf8_general_ci").sqlType())
            assertEquals("TEXT COLLATE injected''code", TextColumnType(collate = "injected'code").sqlType())
            assertEquals("'value'", TextColumnType().nonNullValueToString("value"))
            assertEquals("'injected''value'", TextColumnType().nonNullValueToString("injected'value"))
        }
    }

    private abstract class EntityTable(name: String = "") : IdTable<String>(name) {
        override val id: Column<EntityID<String>> = varchar("id", 64).clientDefault { UUID.randomUUID().toString() }.entityId()

        override val primaryKey = PrimaryKey(id)
    }

    @Test
    fun complexTest01() {
        val user = object : EntityTable() {
            val name = varchar("name", 255)
            val email = varchar("email", 255)
        }

        val repository = object : EntityTable() {
            val name = varchar("name", 255)
        }

        val userToRepo = object : EntityTable() {
            val user = reference("user", user)
            val repo = reference("repo", repository)
        }

        withTables(user, repository, userToRepo) {
            user.insert {
                it[user.name] = "foo"
                it[user.email] = "bar"
            }

            val userID = user.selectAll().single()[user.id]

            repository.insert {
                it[repository.name] = "foo"
            }
            val repo = repository.selectAll().single()[repository.id]

            userToRepo.insert {
                it[userToRepo.user] = userID
                it[userToRepo.repo] = repo
            }

            assertEquals(1L, userToRepo.selectAll().count())
            userToRepo.insert {
                it[userToRepo.user] = userID
                it[userToRepo.repo] = repo
            }

            assertEquals(2L, userToRepo.selectAll().count())
        }
    }

    object Table1 : IntIdTable() {
        val table2 = reference("teamId", Table2, onDelete = ReferenceOption.NO_ACTION)
    }

    object Table2 : IntIdTable() {
        val table1 = optReference("teamId", Table1, onDelete = ReferenceOption.NO_ACTION)
    }

    @Test
    fun testCrossReference() {
        withTables(Table1, Table2) {
            val table2id = Table2.insertAndGetId {}
            val table1id = Table1.insertAndGetId {
                it[table2] = table2id
            }

            Table2.insertAndGetId {
                it[table1] = table1id
            }

            assertEquals(1L, Table1.selectAll().count())
            assertEquals(2L, Table2.selectAll().count())

            Table2.update {
                it[table1] = null
            }

            Table1.deleteAll()
            Table2.deleteAll()

            if (currentDialectTest !is SQLiteDialect) {
                exec(Table2.table1.foreignKey!!.dropStatement().single())
            }
        }
    }

    @Test
    fun testUUIDColumnType() {
        val node = object : IntIdTable("node") {
            val uuid = uuid("uuid")
        }

        withTables(node) {
            val key: UUID = UUID.randomUUID()
            val id = node.insertAndGetId { it[uuid] = key }
            assertNotNull(id)
            val uidById = node.selectAll().where { node.id eq id }.singleOrNull()?.get(node.uuid)
            assertEquals(key, uidById)
            val uidByKey = node.selectAll().where { node.uuid eq key }.singleOrNull()?.get(node.uuid)
            assertEquals(key, uidByKey)
        }
    }

    @Test
    fun testBooleanColumnType() {
        val boolTable = object : Table("booleanTable") {
            val bool = bool("bool")
        }

        withTables(boolTable) {
            boolTable.insert {
                it[bool] = true
            }
            val result = boolTable.selectAll().toList()
            assertEquals(1, result.size)
            assertEquals(true, result.single()[boolTable.bool])
        }
    }

    @Test
    fun tableWithDifferentTextTypes() {
        val testTable = object : Table("different_text_column_types") {
            val id = integer("id").autoIncrement()
            val txt = text("txt")
            val txtMed = mediumText("txt_med")
            val txtLong = largeText("txt_large")

            override val primaryKey: PrimaryKey = PrimaryKey(id)
        }

        withDb(listOf(TestDB.POSTGRESQL, TestDB.POSTGRESQLNG, TestDB.MYSQL_V5, TestDB.H2_V2_PSQL)) { testDb ->
            SchemaUtils.create(testTable)
            assertEquals(
                "CREATE TABLE " + addIfNotExistsIfSupported() + "${"different_text_column_types".inProperCase()} " +
                    "(${testTable.id.nameInDatabaseCase()} ${currentDialectTest.dataTypeProvider.integerAutoincType()} PRIMARY KEY, " +
                    "${testTable.txt.nameInDatabaseCase()} ${currentDialectTest.dataTypeProvider.textType()} NOT NULL, " +
                    "${testTable.txtMed.nameInDatabaseCase()} ${currentDialectTest.dataTypeProvider.mediumTextType()} NOT NULL, " +
                    "${testTable.txtLong.nameInDatabaseCase()} ${currentDialectTest.dataTypeProvider.largeTextType()} NOT NULL)",
                testTable.ddl
            )

            // double check that different types were applied indeed
            assert(
                testDb != TestDB.MYSQL_V5 ||
                    (
                        currentDialectTest.dataTypeProvider.textType() != currentDialectTest.dataTypeProvider.mediumTextType() &&
                            currentDialectTest.dataTypeProvider.mediumTextType() != currentDialectTest.dataTypeProvider.largeTextType() &&
                            currentDialectTest.dataTypeProvider.textType() != currentDialectTest.dataTypeProvider.largeTextType()
                        )
            )

            testTable.insert {
                it[txt] = "1Txt"
                it[txtMed] = "1TxtMed"
                it[txtLong] = "1TxtLong"
            }

            val concat = SqlExpressionBuilder.concat(
                separator = " ",
                listOf(LowerCase(testTable.txt), UpperCase(testTable.txtMed), LowerCase(testTable.txtLong))
            )

            // just to be sure new type didn't break the functions
            testTable.select(concat).forEach {
                assertEquals(it[concat], "1txt 1TXTMED 1txtlong")
            }

            SchemaUtils.drop(testTable)
        }
    }

    @Test
    fun testDeleteMissingTable() {
        val missingTable = Table("missingTable")
        withDb {
            SchemaUtils.drop(missingTable)
        }
    }

    @Test
    fun testCheckConstraint01() {
        val checkTable = object : Table("checkTable") {
            val positive = integer("positive").check { it greaterEq 0 }
            val negative = integer("negative").check("subZero") { it less 0 }
        }

        withTables(excludeSettings = listOf(TestDB.MYSQL_V5), checkTable) {
            checkTable.insert {
                it[positive] = 42
                it[negative] = -14
            }

            assertEquals(1L, checkTable.selectAll().count())

            assertFailAndRollback("Check constraint 1") {
                checkTable.insert {
                    it[positive] = -472
                    it[negative] = -354
                }
            }

            assertFailAndRollback("Check constraint 2") {
                checkTable.insert {
                    it[positive] = 538
                    it[negative] = 915
                }
            }
        }
    }

    @Test
    fun testCheckConstraint02() {
        val checkTable = object : Table("multiCheckTable") {
            val positive = integer("positive")
            val negative = integer("negative")

            init {
                check("multi") { (negative less 0) and (positive greaterEq 0) }
            }
        }

        withTables(excludeSettings = listOf(TestDB.MYSQL_V5), checkTable) {
            checkTable.insert {
                it[positive] = 57
                it[negative] = -32
            }

            assertEquals(1L, checkTable.selectAll().count())

            assertFailAndRollback("Check constraint 1") {
                checkTable.insert {
                    it[positive] = -47
                    it[negative] = -35
                }
            }

            assertFailAndRollback("Check constraint 2") {
                checkTable.insert {
                    it[positive] = 53
                    it[negative] = 91
                }
            }
        }
    }

    @Test
    fun testCreateAndDropCheckConstraint() {
        val tester = object : Table("tester") {
            val amount = integer("amount")
        }

        withTables(tester) { testDb ->
            val constraintName = "check_tester_positive"
            val constraintOp = "${"amount".inProperCase()} > 0"
            val (createConstraint, dropConstraint) = CheckConstraint("tester", constraintName, constraintOp).run {
                createStatement() to dropStatement()
            }

            if (testDb in listOf(TestDB.SQLITE, TestDB.MYSQL_V5)) { // cannot alter existing check constraint
                assertTrue(createConstraint.isEmpty() && dropConstraint.isEmpty())
            } else {
                val negative = -9
                tester.insert { it[amount] = negative }

                // fails to create check constraint because negative values already stored
                assertFailAndRollback("Check constraint violation") {
                    exec(createConstraint.single())
                }

                tester.deleteAll()
                exec(createConstraint.single())

                assertFailAndRollback("Check constraint violation") {
                    tester.insert { it[amount] = negative }
                }

                exec(dropConstraint.single())

                tester.insert { it[amount] = negative }
                assertEquals(negative, tester.selectAll().single()[tester.amount])
            }
        }
    }

    @Test
    fun testEqOperatorWithoutDBConnection() {
        object : Table("test") {
            val testColumn: Column<Int?> = integer("test_column").nullable()

            init {
                check("test_constraint") {
                    testColumn.isNotNull() eq Op.TRUE
                }
            }
        }
    }

    @Test
    fun testNeqOperatorWithoutDBConnection() {
        object : Table("test") {
            val testColumn: Column<Int?> = integer("test_column").nullable()

            init {
                check("test_constraint") {
                    testColumn.isNotNull() neq Op.TRUE
                }
            }
        }
    }

    object KeyWordTable : IntIdTable(name = "keywords") {
        val bool = bool("bool")
    }

    // https://github.com/JetBrains/Exposed/issues/112
    @Test
    fun testDropTableFlushesCache() {
        withDb {
            class Keyword(id: EntityID<Int>) : IntEntity(id) {
                var bool by KeyWordTable.bool
            }

            val keywordEntityClass = object : IntEntityClass<Keyword>(KeyWordTable, Keyword::class.java) {}

            SchemaUtils.create(KeyWordTable)

            keywordEntityClass.new { bool = true }

            SchemaUtils.drop(KeyWordTable)
        }
    }

    // https://github.com/JetBrains/Exposed/issues/522
    @Test
    fun testInnerJoinWithMultipleForeignKeys() {
        val users = object : IntIdTable() {}

        val subscriptions = object : LongIdTable() {
            val user = reference("user", users)
            val adminBy = reference("adminBy", users).nullable()
        }

        withTables(users, subscriptions) {
            val query = subscriptions.join(users, JoinType.INNER, additionalConstraint = { subscriptions.user eq users.id }).selectAll()
            assertEquals(0L, query.count())
        }
    }

    @Test
    fun createTableWithForeignKeyToAnotherSchema() {
        val one = prepareSchemaForTest("one")
        val two = prepareSchemaForTest("two")
        withSchemas(two, one) {
            SchemaUtils.create(TableFromSchemeOne)

            if (currentDialectTest is OracleDialect) {
                exec("GRANT REFERENCES ON ${TableFromSchemeOne.tableName} to TWO")
            }

            SchemaUtils.create(TableFromSchemeTwo)
            val idFromOne = TableFromSchemeOne.insertAndGetId { }

            TableFromSchemeTwo.insert {
                it[reference] = idFromOne
            }

            assertEquals(1L, TableFromSchemeOne.selectAll().count())
            assertEquals(1L, TableFromSchemeTwo.selectAll().count())

            if (currentDialectTest is SQLServerDialect) {
                SchemaUtils.drop(TableFromSchemeTwo, TableFromSchemeOne)
            }
        }
    }

    object TableFromSchemeOne : IntIdTable("one.test")

    object TableFromSchemeTwo : IntIdTable("two.test") {
        val reference = reference("testOne", TableFromSchemeOne)
    }

    @Test
    fun testCompositeFKReferencingUniqueIndex() {
        val tableA = object : Table("TableA") {
            val idA = integer("id_a")
            val idB = integer("id_b")

            init {
                uniqueIndex(idA, idB)
            }
        }

        val tableB = object : Table("TableB") {
            val idA = integer("id_a")
            val idB = integer("id_b")
            val idC = integer("id_c")
            override val primaryKey = PrimaryKey(idA, idB, idC)

            init {
                foreignKey(idA to tableA.idA, idB to tableA.idB)
            }
        }

        withTables(excludeSettings = listOf(TestDB.SQLITE), tableA, tableB) {
            tableA.insert {
                it[idA] = 1
                it[idB] = 2
            }

            tableB.insert {
                it[idA] = 1
                it[idB] = 2
                it[idC] = 3
            }

            assertFailAndRollback("check violation composite foreign key constraint (insert key into child table not present in parent table)") {
                tableB.insert {
                    it[idA] = 1
                    it[idB] = 1
                    it[idC] = 3
                }
            }
        }
    }

    @Test
    fun testCompositeFKReferencingPrimaryKey() {
        val tableA = object : Table("TableA") {
            val idA = integer("id_a")
            val idB = integer("id_b")
            override val primaryKey = PrimaryKey(idA, idB)
        }

        val tableB = object : Table("TableB") {
            val idA = integer("id_a")
            val idB = integer("id_b")
            val idC = integer("id_c")
            override val primaryKey = PrimaryKey(idA, idB, idC)

            init {
                foreignKey(idA, idB, target = tableA.primaryKey)
            }
        }

        withTables(excludeSettings = listOf(TestDB.SQLITE), tableA, tableB) {
            tableA.insert {
                it[idA] = 1
                it[idB] = 2
            }

            tableB.insert {
                it[idA] = 1
                it[idB] = 2
                it[idC] = 3
            }

            assertFailAndRollback("check violation composite foreign key constraint (insert key into child table not present in parent table)") {
                tableB.insert {
                    it[idA] = 1
                    it[idB] = 1
                    it[idC] = 3
                }
            }
        }
    }

    @Test
    fun testMultipleFK() {
        val tableA = object : Table("TableA") {
            val idA = integer("id_a")
            val idB = integer("id_b")
            override val primaryKey = PrimaryKey(idA, idB)
        }

        val tableC = object : Table("TableC") {
            val idC = integer("id_c").uniqueIndex()
        }

        val tableB = object : Table("TableB") {
            val idA = integer("id_a")
            val idB = integer("id_b")
            val idC = integer("id_c") references tableC.idC
            override val primaryKey = PrimaryKey(idA, idB, idC)

            init {
                foreignKey(idA, idB, target = tableA.primaryKey)
            }
        }

        withTables(excludeSettings = listOf(TestDB.SQLITE), tableA, tableB, tableC) {
            tableA.insert {
                it[idA] = 1
                it[idB] = 2
            }

            tableC.insert {
                it[idC] = 3
            }

            tableB.insert {
                it[idA] = 1
                it[idB] = 2
                it[idC] = 3
            }

            assertFailAndRollback("check violation composite foreign key constraint (insert key into child table not present in parent table)") {
                tableB.insert {
                    it[idA] = 1
                    it[idB] = 1
                    it[idC] = 3
                }
            }

            assertFailAndRollback("check violation foreign key constraint (insert key into child table not present in parent table)") {
                tableB.insert {
                    it[idA] = 1
                    it[idB] = 2
                    it[idC] = 1
                }
            }
        }
    }

    @Test
    fun createTableWithCompositePrimaryKeyAndSchema() {
        val one = prepareSchemaForTest("test")
        val tableA = object : Table("test.table_a") {
            val idA = integer("id_a")
            val idB = integer("id_b")
            override val primaryKey = PrimaryKey(idA, idB)
        }

        val tableB = object : Table("test.table_b") {
            val idA = integer("id_a")
            val idB = integer("id_b")
            override val primaryKey = PrimaryKey(arrayOf(idA, idB))
        }

        withSchemas(one) {
            SchemaUtils.create(tableA, tableB)
            tableA.insert {
                it[idA] = 1
                it[idB] = 1
            }
            tableB.insert {
                it[idA] = 1
                it[idB] = 1
            }

            assertEquals(1, tableA.selectAll().count())
            assertEquals(1, tableB.selectAll().count())

            if (currentDialectTest is SQLServerDialect) {
                SchemaUtils.drop(tableA, tableB)
            }
        }
    }
}<|MERGE_RESOLUTION|>--- conflicted
+++ resolved
@@ -23,12 +23,9 @@
 import org.jetbrains.exposed.sql.vendors.SQLiteDialect
 import org.junit.Assume
 import org.junit.Test
-<<<<<<< HEAD
 import org.postgresql.util.PGobject
 import java.io.ByteArrayInputStream
 import java.io.SequenceInputStream
-=======
->>>>>>> d58e0dd8
 import java.util.*
 import kotlin.test.assertNotNull
 import kotlin.test.expect
@@ -609,92 +606,6 @@
     }
 
     @Test
-<<<<<<< HEAD
-    fun testBlob() {
-        val t = object : Table("t1") {
-            val id = integer("id").autoIncrement()
-            val b = blob("blob")
-
-            override val primaryKey = PrimaryKey(id)
-        }
-
-        withTables(t) {
-            val shortBytes = "Hello there!".toByteArray()
-            val longBytes = Random.nextBytes(1024)
-            val shortBlob = ExposedBlob(shortBytes)
-            val longBlob = ExposedBlob(
-                inputStream = SequenceInputStream(
-                    ByteArrayInputStream(longBytes, 0, 512),
-                    ByteArrayInputStream(longBytes, 512, 512)
-                )
-            )
-
-            val id1 = t.insert {
-                it[t.b] = shortBlob
-            } get (t.id)
-
-            val id2 = t.insert {
-                it[t.b] = longBlob
-            } get (t.id)
-
-            val id3 = t.insert {
-                it[t.b] = blobParam(ExposedBlob(shortBytes))
-            } get (t.id)
-
-            val readOn1 = t.selectAll().where { t.id eq id1 }.first()[t.b]
-            val text1 = String(readOn1.bytes)
-            val text2 = readOn1.inputStream.bufferedReader().readText()
-
-            assertEquals("Hello there!", text1)
-            assertEquals("Hello there!", text2)
-
-            val readOn2 = t.selectAll().where { t.id eq id2 }.first()[t.b]
-            val bytes1 = readOn2.bytes
-            val bytes2 = readOn2.inputStream.readBytes()
-
-            assertTrue(longBytes.contentEquals(bytes1))
-            assertTrue(longBytes.contentEquals(bytes2))
-
-            val bytes3 = t.selectAll().where { t.id eq id3 }.first()[t.b].inputStream.readBytes()
-            assertTrue(shortBytes.contentEquals(bytes3))
-        }
-    }
-
-    @Test
-    fun testBlobDefault() {
-        val defaultBlobStr = "test"
-        val defaultBlob = ExposedBlob(defaultBlobStr.encodeToByteArray())
-
-        val testTable = object : Table("TestTable") {
-            val number = integer("number")
-            val blobWithDefault = blob("blobWithDefault")
-                .default(defaultBlob)
-        }
-
-        withDb { testDb ->
-            when (testDb) {
-                TestDB.MYSQL -> {
-                    expectException<ExposedSQLException> {
-                        SchemaUtils.create(testTable)
-                    }
-                }
-                else -> {
-                    SchemaUtils.create(testTable)
-
-                    testTable.insert {
-                        it[number] = 1
-                    }
-                    assertEquals(defaultBlobStr, String(testTable.selectAll().first()[testTable.blobWithDefault].bytes))
-
-                    SchemaUtils.drop(testTable)
-                }
-            }
-        }
-    }
-
-    @Test
-=======
->>>>>>> d58e0dd8
     fun testBinaryWithoutLength() {
         val tableWithBinary = object : Table("TableWithBinary") {
             val binaryColumn = binary("binaryColumn")
