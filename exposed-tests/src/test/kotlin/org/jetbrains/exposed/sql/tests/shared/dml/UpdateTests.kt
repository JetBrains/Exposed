--- conflicted
+++ resolved
@@ -14,6 +14,7 @@
 import org.jetbrains.exposed.sql.vendors.*
 import org.junit.Test
 import java.lang.IllegalArgumentException
+import org.jetbrains.exposed.sql.tests.shared.assertEquals
 import kotlin.test.assertNotEquals
 
 
@@ -348,8 +349,6 @@
                     // empty
                 }
             }
-<<<<<<< HEAD
-=======
         }
     }
 
@@ -380,7 +379,6 @@
             assertEquals(updatedName, stringTable.select { stringTable.id eq id }.single()[stringTable.name])
             assertEquals(updatedCity, String(stringTable.select { stringTable.id eq id }.single()[stringTable.city]))
             assertEquals(updatedAddress, stringTable.select { stringTable.id eq id }.single()[stringTable.address])
->>>>>>> 2092d3bc
         }
     }
 }