--- conflicted
+++ resolved
@@ -310,14 +310,9 @@
         }
     }
 
-<<<<<<< HEAD
-    @Test
+    @Test 
     fun testRegexp01() {
-        withCitiesAndUsers(listOf(TestDB.SQLITE, TestDB.SQLSERVER)) { _, users, _ ->
-=======
-    @Test fun testRegexp01() {
         withCitiesAndUsers(listOf(TestDB.SQLITE, TestDB.SQLSERVER, TestDB.H2_SQLSERVER)) { _, users, _ ->
->>>>>>> fc19a8eb
             assertEquals(2L, users.select { users.id regexp "a.+" }.count())
             assertEquals(1L, users.select { users.id regexp "an.+" }.count())
             assertEquals(users.selectAll().count(), users.select { users.id regexp ".*" }.count())
@@ -325,14 +320,9 @@
         }
     }
 
-<<<<<<< HEAD
-    @Test
+    @Test 
     fun testRegexp02() {
-        withCitiesAndUsers(listOf(TestDB.SQLITE, TestDB.SQLSERVER)) { _, users, _ ->
-=======
-    @Test fun testRegexp02() {
         withCitiesAndUsers(listOf(TestDB.SQLITE, TestDB.SQLSERVER, TestDB.H2_SQLSERVER)) { _, users, _ ->
->>>>>>> fc19a8eb
             assertEquals(2L, users.select { users.id.regexp(stringLiteral("a.+")) }.count())
             assertEquals(1L, users.select { users.id.regexp(stringLiteral("an.+")) }.count())
             assertEquals(users.selectAll().count(), users.select { users.id.regexp(stringLiteral(".*")) }.count())
