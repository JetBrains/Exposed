package org.jetbrains.exposed.sql.tests.shared.functions

import org.jetbrains.exposed.exceptions.ExposedSQLException
import org.jetbrains.exposed.sql.*
import org.jetbrains.exposed.sql.functions.math.*
import org.jetbrains.exposed.sql.tests.TestDB
import org.jetbrains.exposed.sql.tests.shared.expectException
import org.junit.Ignore
import org.junit.Test
import java.math.BigDecimal
import java.sql.SQLException

class MathFunctionTests : FunctionsTestBase() {

    @Test
    fun testAbsFunction() {
        withTable {
            assertExpressionEqual(0, AbsFunction(intLiteral(0)))
            assertExpressionEqual(100, AbsFunction(intLiteral(100)))
            assertExpressionEqual(100, AbsFunction(intLiteral(-100)))
            assertExpressionEqual(100.0, AbsFunction(doubleLiteral(100.0)))
            assertExpressionEqual(100.0, AbsFunction(doubleLiteral(-100.0)))
        }
    }

    @Test
    fun testSignFunction() {
        withTable {
            assertExpressionEqual(0, SignFunction(intLiteral(0)))
            assertExpressionEqual(1, SignFunction(intLiteral(100)))
            assertExpressionEqual(-1, SignFunction(intLiteral(-100)))
            assertExpressionEqual(1, SignFunction(doubleLiteral(100.0)))
            assertExpressionEqual(-1, SignFunction(doubleLiteral(-100.0)))
        }
    }

    @Test
    fun testFloorFunction() {
        withTable {
            assertExpressionEqual(100, FloorFunction(intLiteral(100)))
            assertExpressionEqual(-100, FloorFunction(intLiteral(-100)))
            assertExpressionEqual(100, FloorFunction(doubleLiteral(100.0)))
            assertExpressionEqual(100, FloorFunction(doubleLiteral(100.30)))
            assertExpressionEqual(100, FloorFunction(doubleLiteral(100.70)))
            assertExpressionEqual(-100, FloorFunction(doubleLiteral(-100.0)))
            assertExpressionEqual(-101, FloorFunction(doubleLiteral(-100.30)))
            assertExpressionEqual(-101, FloorFunction(doubleLiteral(-100.70)))
        }
    }

    @Test
    fun testCeilFunction() {
        withTable {
            assertExpressionEqual(100, CeilingFunction(intLiteral(100)))
            assertExpressionEqual(-100, CeilingFunction(intLiteral(-100)))
            assertExpressionEqual(100, CeilingFunction(doubleLiteral(100.0)))
            assertExpressionEqual(101, CeilingFunction(doubleLiteral(100.30)))
            assertExpressionEqual(101, CeilingFunction(doubleLiteral(100.70)))
            assertExpressionEqual(-100, CeilingFunction(doubleLiteral(-100.0)))
            assertExpressionEqual(-100, CeilingFunction(doubleLiteral(-100.30)))
            assertExpressionEqual(-100, CeilingFunction(doubleLiteral(-100.70)))
        }
    }

    @Test
    fun testPowerFunction() {
        withTable { testDb ->
            assertExpressionEqual(BigDecimal(100), PowerFunction(intLiteral(10), intLiteral(2)))
            assertExpressionEqual(BigDecimal(100), PowerFunction(intLiteral(10), doubleLiteral(2.0)))
            if (testDb != TestDB.SQLSERVER) {
                assertExpressionEqual(BigDecimal("102.01"), PowerFunction(doubleLiteral(10.1), intLiteral(2)))
                assertExpressionEqual(BigDecimal("102.01"), PowerFunction(decimalLiteral(BigDecimal("10.1")), intLiteral(2)))
                assertExpressionEqual(BigDecimal("102.01"), PowerFunction(doubleLiteral(10.1), doubleLiteral(2.0)))
                assertExpressionEqual(BigDecimal("102.01"), PowerFunction(decimalLiteral(BigDecimal("10.1")), doubleLiteral(2.0)))
                assertExpressionEqual(BigDecimal("324.1928515714"), PowerFunction(doubleLiteral(10.1), doubleLiteral(2.5)))
                assertExpressionEqual(BigDecimal("324.1928515714"), PowerFunction(decimalLiteral(BigDecimal("10.1")), doubleLiteral(2.5)))
            } else {
                assertExpressionEqual(BigDecimal(102), PowerFunction(doubleLiteral(10.1), intLiteral(2)))
                assertExpressionEqual(BigDecimal(102), PowerFunction(decimalLiteral(BigDecimal("10.1")), intLiteral(2)))
                assertExpressionEqual(BigDecimal(102), PowerFunction(doubleLiteral(10.1), doubleLiteral(2.0)))
                assertExpressionEqual(BigDecimal(102), PowerFunction(decimalLiteral(BigDecimal("10.1")), doubleLiteral(2.0)))
                assertExpressionEqual(BigDecimal("324.2"), PowerFunction(doubleLiteral(10.1), doubleLiteral(2.5)))
                assertExpressionEqual(BigDecimal("324.2"), PowerFunction(decimalLiteral(BigDecimal("10.1")), doubleLiteral(2.5)))
            }
        }
    }

    @Test
    fun testRoundFunction() {
        withTable {
            assertExpressionEqual(BigDecimal(10), RoundFunction(intLiteral(10), 0))
            assertExpressionEqual(BigDecimal("10.00"), RoundFunction(intLiteral(10), 2))
            assertExpressionEqual(BigDecimal(10), RoundFunction(doubleLiteral(10.455), 0))
            assertExpressionEqual(BigDecimal(11), RoundFunction(doubleLiteral(10.555), 0))
            assertExpressionEqual(BigDecimal("10.56"), RoundFunction(doubleLiteral(10.555), 2))
        }
    }

    @Test
    @Ignore
    fun testSqrtFunction() {
        withTable { testDb ->
            assertExpressionEqual(BigDecimal(10), SqrtFunction(intLiteral(100)))
            assertExpressionEqual(BigDecimal(10), SqrtFunction(doubleLiteral(100.0)))
            assertExpressionEqual(BigDecimal("11.2"), SqrtFunction(doubleLiteral(125.44)))
            assertExpressionEqual(BigDecimal(10), SqrtFunction(decimalLiteral(BigDecimal(100))))
            assertExpressionEqual(BigDecimal("11.2"), SqrtFunction(decimalLiteral(BigDecimal("125.44"))))

            when (testDb) {
                TestDB.MYSQL, TestDB.MARIADB -> {
                    assertExpressionEqual(null, SqrtFunction(intLiteral(-100)))
                }
                TestDB.SQLSERVER -> {
                    // SQLServer fails with SQLServerException to execute sqrt with negative value
                    expectException<SQLException> {
                        assertExpressionEqual(null, SqrtFunction(intLiteral(-100)))
                    }
                }
                TestDB.SQLITE, TestDB.POSTGRESQL, TestDB.POSTGRESQLNG, TestDB.ORACLE -> {
                    // SQLite, PSQL, Oracle fail to execute sqrt with negative value
                    expectException<ExposedSQLException> {
                        assertExpressionEqual(null, SqrtFunction(intLiteral(-100)))
                    }
                }
                else -> {
                    expectException<IllegalStateException> {
                        assertExpressionEqual(null, SqrtFunction(intLiteral(-100)))
                    }
                }
            }
        }
    }

    @Test
    fun testExpFunction() {
        withTable {
<<<<<<< HEAD
            assertExpressionEqual(BigDecimal("2.71828182845905"), ExpFunction(intLiteral(1)))
=======
            assertExpressionEqual(BigDecimal("2.7182818284590"), ExpFunction(intLiteral(1)))
>>>>>>> 835c3b18
            assertExpressionEqual(BigDecimal("12.182493960703473"), ExpFunction(doubleLiteral(2.5)))
            assertExpressionEqual(BigDecimal("12.182493960703473"), ExpFunction(decimalLiteral(BigDecimal("2.5"))))
        }
    }
}<|MERGE_RESOLUTION|>--- conflicted
+++ resolved
@@ -134,11 +134,7 @@
     @Test
     fun testExpFunction() {
         withTable {
-<<<<<<< HEAD
-            assertExpressionEqual(BigDecimal("2.71828182845905"), ExpFunction(intLiteral(1)))
-=======
             assertExpressionEqual(BigDecimal("2.7182818284590"), ExpFunction(intLiteral(1)))
->>>>>>> 835c3b18
             assertExpressionEqual(BigDecimal("12.182493960703473"), ExpFunction(doubleLiteral(2.5)))
             assertExpressionEqual(BigDecimal("12.182493960703473"), ExpFunction(decimalLiteral(BigDecimal("2.5"))))
         }
