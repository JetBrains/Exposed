package org.jetbrains.exposed.sql.tests

import com.mysql.management.MysqldResource
import com.mysql.management.driverlaunched.MysqldResourceNotFoundException
import com.mysql.management.driverlaunched.ServerLauncherSocketFactory
import com.mysql.management.util.Files
import com.opentable.db.postgres.embedded.EmbeddedPostgres
import org.h2.engine.Mode
import org.jetbrains.exposed.sql.*
import org.jetbrains.exposed.sql.transactions.ITransaction
import org.jetbrains.exposed.sql.transactions.ITransactionManager
import org.jetbrains.exposed.sql.transactions.transaction
import java.sql.Connection
import java.util.*
import kotlin.concurrent.thread

enum class TestDB(val connection: () -> String, val driver: String, val user: String = "root", val pass: String = "",
                  val beforeConnection: () -> Unit = {}, val afterTestFinished: () -> Unit = {}, var db: Database? = null) {
<<<<<<< HEAD
	H2({ "jdbc:h2:mem:regular;DB_CLOSE_DELAY=-1;" }, "org.h2.Driver"),
	H2_MYSQL({ "jdbc:h2:mem:mysql;MODE=MySQL;DB_CLOSE_DELAY=-1" }, "org.h2.Driver", beforeConnection = {
		Mode.getInstance("MySQL").convertInsertNullToZero = false
	}),
	SQLITE({ "jdbc:sqlite:file:test?mode=memory&cache=shared" }, "org.sqlite.JDBC"),
	MYSQL({
		val host = System.getProperty("exposed.test.mysql.host") ?: System.getProperty("exposed.test.mysql8.host")
		val port = System.getProperty("exposed.test.mysql.port") ?: System.getProperty("exposed.test.mysql8.port")
		host?.let { dockerHost ->
			"jdbc:mysql://$dockerHost:$port/testdb?useSSL=false"
		} ?: "jdbc:mysql:mxj://localhost:12345/testdb1?createDatabaseIfNotExist=true&characterEncoding=UTF-8&server.initialize-user=false&user=root&password="
	},
			driver = "com.mysql.jdbc.Driver",
			beforeConnection = { System.setProperty(Files.USE_TEST_DIR, java.lang.Boolean.TRUE!!.toString()); Files().cleanTestDir(); Unit },
			afterTestFinished = {
				try {
					val baseDir = com.mysql.management.util.Files().tmp(MysqldResource.MYSQL_C_MXJ)
					ServerLauncherSocketFactory.shutdown(baseDir, null)
				} catch (e: MysqldResourceNotFoundException) {
					exposedLogger.warn(e.message, e)
				} finally {
					Files().cleanTestDir()
				}
			}),
	POSTGRESQL({ "jdbc:postgresql://localhost:12346/template1?user=postgres&password=&lc_messages=en_US.UTF-8" }, "org.postgresql.Driver",
			beforeConnection = { postgresSQLProcess }, afterTestFinished = { postgresSQLProcess.close() }),
	POSTGRESQLNG({ "jdbc:pgsql://localhost:12346/template1?user=postgres&password=" }, "com.impossibl.postgres.jdbc.PGDriver",
			user = "postgres", beforeConnection = { postgresSQLProcess }, afterTestFinished = { postgresSQLProcess.close() }),
	ORACLE(driver = "oracle.jdbc.OracleDriver", user = "C##ExposedTest", pass = "12345",
=======
    H2({"jdbc:h2:mem:regular;DB_CLOSE_DELAY=-1;"}, "org.h2.Driver"),
    H2_MYSQL({"jdbc:h2:mem:mysql;MODE=MySQL;DB_CLOSE_DELAY=-1"}, "org.h2.Driver", beforeConnection = {
        Mode.getInstance("MySQL").convertInsertNullToZero = false
    }),
    SQLITE({"jdbc:sqlite:file:test?mode=memory&cache=shared"}, "org.sqlite.JDBC"),
    MYSQL({
            val host = System.getProperty("exposed.test.mysql.host") ?: System.getProperty("exposed.test.mysql8.host")
            val port = System.getProperty("exposed.test.mysql.port") ?: System.getProperty("exposed.test.mysql8.port")
            host?.let { dockerHost ->
                "jdbc:mysql://$dockerHost:$port/testdb?useSSL=false&characterEncoding=UTF-8"
            } ?: "jdbc:mysql:mxj://localhost:12345/testdb1?createDatabaseIfNotExist=true&characterEncoding=UTF-8&server.initialize-user=false&user=root&password="
        },
        driver = "com.mysql.jdbc.Driver",
        beforeConnection = { System.setProperty(Files.USE_TEST_DIR, java.lang.Boolean.TRUE!!.toString()); Files().cleanTestDir(); Unit },
        afterTestFinished = {
            try {
                val baseDir = com.mysql.management.util.Files().tmp(MysqldResource.MYSQL_C_MXJ)
                ServerLauncherSocketFactory.shutdown(baseDir, null)
            } catch (e: MysqldResourceNotFoundException) {
                exposedLogger.warn(e.message, e)
            } finally {
                Files().cleanTestDir()
            }
        }),
    POSTGRESQL({"jdbc:postgresql://localhost:12346/template1?user=postgres&password=&lc_messages=en_US.UTF-8"}, "org.postgresql.Driver",
            beforeConnection = { postgresSQLProcess }, afterTestFinished = { postgresSQLProcess.close() }),
    POSTGRESQLNG({"jdbc:pgsql://localhost:12346/template1?user=postgres&password="}, "com.impossibl.postgres.jdbc.PGDriver",
            user = "postgres", beforeConnection = { postgresSQLProcess }, afterTestFinished = { postgresSQLProcess.close() }),
    ORACLE(driver = "oracle.jdbc.OracleDriver", user = "C##ExposedTest", pass = "12345",
>>>>>>> 9c043daa
            connection = {"jdbc:oracle:thin:@//${System.getProperty("exposed.test.oracle.host", "localhost")}" +
                    ":${System.getProperty("exposed.test.oracle.port", "1521")}/xe"},
			beforeConnection = {
				Locale.setDefault(Locale.ENGLISH)
				val tmp = Database.connect(ORACLE.connection(), user = "sys as sysdba", password = "Oracle18", driver = ORACLE.driver)
				transaction(Connection.TRANSACTION_READ_COMMITTED, 1, tmp) {
					try {
						exec("DROP USER C##ExposedTest CASCADE")
					} catch (e: Exception) { // ignore
						exposedLogger.warn("Exception on deleting C##ExposedTest user", e)
					}
					exec("CREATE USER C##ExposedTest IDENTIFIED BY 12345 DEFAULT TABLESPACE system QUOTA UNLIMITED ON system")
					exec("grant all privileges to C##ExposedTest")
					exec("grant dba to C##ExposedTest")
				}
				Unit
			}),

    SQLSERVER({"jdbc:sqlserver://${System.getProperty("exposed.test.sqlserver.host", "192.168.99.100")}" +
            ":${System.getProperty("exposed.test.sqlserver.port", "32781")}"},
			"com.microsoft.sqlserver.jdbc.SQLServerDriver", "SA", "yourStrong(!)Password"),

    MARIADB({"jdbc:mariadb://${System.getProperty("exposed.test.mariadb.host", "192.168.99.100")}" +
            ":${System.getProperty("exposed.test.mariadb.port", "3306")}/testdb"},
			"org.mariadb.jdbc.Driver");

	fun connect() = Database.connect(connection(), user = user, password = pass, driver = driver)

	fun connect(manager: (Database) -> ITransactionManager) = Database.connect(connection(), user = user, password = pass, driver = driver, manager = manager)

	companion object {
		fun enabledInTests(): List<TestDB> {
			val embeddedTests = (TestDB.values().toList() - ORACLE - SQLSERVER - MARIADB).joinToString()
			val concreteDialects = System.getProperty("exposed.test.dialects", embeddedTests).let {
				if (it == "") emptyList()
				else it.split(',').map { it.trim().toUpperCase() }
			}
			return values().filter { concreteDialects.isEmpty() || it.name in concreteDialects }
		}
	}
}

val registeredOnShutdown = HashSet<TestDB>()

private val postgresSQLProcess by lazy {
	EmbeddedPostgres.builder()
			.setPgBinaryResolver { system, _ ->
				EmbeddedPostgres::class.java.getResourceAsStream("/postgresql-$system-x86_64.txz")
			}
			.setPort(12346).start()
}

abstract class DatabaseTestsBase {
<<<<<<< HEAD
	init {
		TimeZone.setDefault(TimeZone.getTimeZone("UTC"))
	}

	open fun connectWithManager(dbSettings: TestDB): Database {
		return dbSettings.connect()
	}

	open fun withDb(dbSettings: TestDB, statement: ITransaction.(TestDB) -> Unit) {
		if (dbSettings !in TestDB.enabledInTests()) {
			exposedLogger.warn("$dbSettings is not enabled for being used in tests", RuntimeException())
			return
		}

		if (dbSettings !in registeredOnShutdown) {
			dbSettings.beforeConnection()
			Runtime.getRuntime().addShutdownHook(thread(false) {
				dbSettings.afterTestFinished()
				registeredOnShutdown.remove(dbSettings)
			})
			registeredOnShutdown += dbSettings
		}
		dbSettings.db = connectWithManager(dbSettings)
		val dbManager = ITransactionManager.managerFor(dbSettings.db)!!
		if (dbSettings == TestDB.SQLITE) {
			dbManager.defaultIsolationLevel = Connection.TRANSACTION_SERIALIZABLE
		} else if (dbSettings == TestDB.ORACLE) {
			dbManager.defaultIsolationLevel = Connection.TRANSACTION_READ_COMMITTED
		}

		val database = dbSettings.db!!

		transaction(database.transactionManager.defaultIsolationLevel, 1, db = database) {
			statement(dbSettings)
		}
	}

	fun withDb(db: List<TestDB>? = null, excludeSettings: List<TestDB> = emptyList(), statement: ITransaction.(TestDB) -> Unit) {
		val toTest = db ?: TestDB.enabledInTests() - excludeSettings
		toTest.forEach { dbSettings ->
			try {
				withDb(dbSettings, statement)
			} catch (e: Exception) {
				throw AssertionError("Failed on ${dbSettings.name}", e)
			}
		}
	}

	fun withTables(excludeSettings: List<TestDB>, vararg tables: Table, statement: ITransaction.() -> Unit) {
		(TestDB.enabledInTests() - excludeSettings).forEach {
			withDb(it) {
				SchemaUtils.create(*tables)
				try {
					statement()
					commit() // Need commit to persist data before drop tables
				} finally {
					SchemaUtils.drop(*tables)
					commit()
				}
			}
		}
	}

	fun withTables(vararg tables: Table, statement: ITransaction.() -> Unit) = withTables(excludeSettings = emptyList(), tables = *tables, statement = statement)

	fun addIfNotExistsIfSupported() = if (currentDialectTest.supportsIfNotExists) {
		"IF NOT EXISTS "
	} else {
		""
	}
=======
    init {
        TimeZone.setDefault(TimeZone.getTimeZone("UTC"))
    }
    fun withDb(dbSettings: TestDB, statement: Transaction.(TestDB) -> Unit) {
        if (dbSettings !in TestDB.enabledInTests()) {
            exposedLogger.warn("$dbSettings is not enabled for being used in tests", RuntimeException())
            return
        }

        if (dbSettings !in registeredOnShutdown) {
            dbSettings.beforeConnection()
            Runtime.getRuntime().addShutdownHook(thread(false){
                dbSettings.afterTestFinished()
                registeredOnShutdown.remove(dbSettings)
            })
            registeredOnShutdown += dbSettings
            dbSettings.db = dbSettings.connect()
        }

        val database = dbSettings.db!!

        transaction(database.transactionManager.defaultIsolationLevel, 1, db = database) {
            statement(dbSettings)
        }
    }

    fun withDb(db : List<TestDB>? = null, excludeSettings: List<TestDB> = emptyList(), statement: Transaction.(TestDB) -> Unit) {
        val toTest = db ?: TestDB.enabledInTests() - excludeSettings
        toTest.forEach { dbSettings ->
            try {
                withDb(dbSettings, statement)
            } catch (e: Exception) {
                throw AssertionError("Failed on ${dbSettings.name}", e)
            }
        }
    }

    fun withTables (excludeSettings: List<TestDB>, vararg tables: Table, statement: Transaction.() -> Unit) {
        (TestDB.enabledInTests() - excludeSettings).forEach {
            withDb(it) {
                SchemaUtils.create(*tables)
                try {
                    statement()
                    commit() // Need commit to persist data before drop tables
                } finally {
                    SchemaUtils.drop(*tables)
                    commit()
                }
            }
        }
    }

    fun withSchemas (excludeSettings: List<TestDB>, vararg schemas: Schema, statement: Transaction.() -> Unit) {
        (TestDB.enabledInTests() - excludeSettings).forEach { testDB ->
            withDb(testDB) {
                SchemaUtils.createSchema(*schemas)
                try {
                    statement()
                    commit() // Need commit to persist data before drop schemas
                } finally {
                    val cascade = it != TestDB.SQLSERVER
                    SchemaUtils.dropSchema(*schemas, cascade = cascade)
                    commit()
                }
            }
        }
    }

    fun withTables (vararg tables: Table, statement: Transaction.() -> Unit) = withTables(excludeSettings = emptyList(), tables = *tables, statement = statement)

    fun withSchemas (vararg schemas: Schema, statement: Transaction.() -> Unit) = withSchemas(excludeSettings = emptyList(), schemas = *schemas, statement = statement)

    fun addIfNotExistsIfSupported() = if (currentDialectTest.supportsIfNotExists) {
        "IF NOT EXISTS "
    } else {
        ""
    }
>>>>>>> 9c043daa

}<|MERGE_RESOLUTION|>--- conflicted
+++ resolved
@@ -16,37 +16,6 @@
 
 enum class TestDB(val connection: () -> String, val driver: String, val user: String = "root", val pass: String = "",
                   val beforeConnection: () -> Unit = {}, val afterTestFinished: () -> Unit = {}, var db: Database? = null) {
-<<<<<<< HEAD
-	H2({ "jdbc:h2:mem:regular;DB_CLOSE_DELAY=-1;" }, "org.h2.Driver"),
-	H2_MYSQL({ "jdbc:h2:mem:mysql;MODE=MySQL;DB_CLOSE_DELAY=-1" }, "org.h2.Driver", beforeConnection = {
-		Mode.getInstance("MySQL").convertInsertNullToZero = false
-	}),
-	SQLITE({ "jdbc:sqlite:file:test?mode=memory&cache=shared" }, "org.sqlite.JDBC"),
-	MYSQL({
-		val host = System.getProperty("exposed.test.mysql.host") ?: System.getProperty("exposed.test.mysql8.host")
-		val port = System.getProperty("exposed.test.mysql.port") ?: System.getProperty("exposed.test.mysql8.port")
-		host?.let { dockerHost ->
-			"jdbc:mysql://$dockerHost:$port/testdb?useSSL=false"
-		} ?: "jdbc:mysql:mxj://localhost:12345/testdb1?createDatabaseIfNotExist=true&characterEncoding=UTF-8&server.initialize-user=false&user=root&password="
-	},
-			driver = "com.mysql.jdbc.Driver",
-			beforeConnection = { System.setProperty(Files.USE_TEST_DIR, java.lang.Boolean.TRUE!!.toString()); Files().cleanTestDir(); Unit },
-			afterTestFinished = {
-				try {
-					val baseDir = com.mysql.management.util.Files().tmp(MysqldResource.MYSQL_C_MXJ)
-					ServerLauncherSocketFactory.shutdown(baseDir, null)
-				} catch (e: MysqldResourceNotFoundException) {
-					exposedLogger.warn(e.message, e)
-				} finally {
-					Files().cleanTestDir()
-				}
-			}),
-	POSTGRESQL({ "jdbc:postgresql://localhost:12346/template1?user=postgres&password=&lc_messages=en_US.UTF-8" }, "org.postgresql.Driver",
-			beforeConnection = { postgresSQLProcess }, afterTestFinished = { postgresSQLProcess.close() }),
-	POSTGRESQLNG({ "jdbc:pgsql://localhost:12346/template1?user=postgres&password=" }, "com.impossibl.postgres.jdbc.PGDriver",
-			user = "postgres", beforeConnection = { postgresSQLProcess }, afterTestFinished = { postgresSQLProcess.close() }),
-	ORACLE(driver = "oracle.jdbc.OracleDriver", user = "C##ExposedTest", pass = "12345",
-=======
     H2({"jdbc:h2:mem:regular;DB_CLOSE_DELAY=-1;"}, "org.h2.Driver"),
     H2_MYSQL({"jdbc:h2:mem:mysql;MODE=MySQL;DB_CLOSE_DELAY=-1"}, "org.h2.Driver", beforeConnection = {
         Mode.getInstance("MySQL").convertInsertNullToZero = false
@@ -76,7 +45,6 @@
     POSTGRESQLNG({"jdbc:pgsql://localhost:12346/template1?user=postgres&password="}, "com.impossibl.postgres.jdbc.PGDriver",
             user = "postgres", beforeConnection = { postgresSQLProcess }, afterTestFinished = { postgresSQLProcess.close() }),
     ORACLE(driver = "oracle.jdbc.OracleDriver", user = "C##ExposedTest", pass = "12345",
->>>>>>> 9c043daa
             connection = {"jdbc:oracle:thin:@//${System.getProperty("exposed.test.oracle.host", "localhost")}" +
                     ":${System.getProperty("exposed.test.oracle.port", "1521")}/xe"},
 			beforeConnection = {
@@ -130,7 +98,6 @@
 }
 
 abstract class DatabaseTestsBase {
-<<<<<<< HEAD
 	init {
 		TimeZone.setDefault(TimeZone.getTimeZone("UTC"))
 	}
@@ -193,68 +160,7 @@
 			}
 		}
 	}
-
-	fun withTables(vararg tables: Table, statement: ITransaction.() -> Unit) = withTables(excludeSettings = emptyList(), tables = *tables, statement = statement)
-
-	fun addIfNotExistsIfSupported() = if (currentDialectTest.supportsIfNotExists) {
-		"IF NOT EXISTS "
-	} else {
-		""
-	}
-=======
-    init {
-        TimeZone.setDefault(TimeZone.getTimeZone("UTC"))
-    }
-    fun withDb(dbSettings: TestDB, statement: Transaction.(TestDB) -> Unit) {
-        if (dbSettings !in TestDB.enabledInTests()) {
-            exposedLogger.warn("$dbSettings is not enabled for being used in tests", RuntimeException())
-            return
-        }
-
-        if (dbSettings !in registeredOnShutdown) {
-            dbSettings.beforeConnection()
-            Runtime.getRuntime().addShutdownHook(thread(false){
-                dbSettings.afterTestFinished()
-                registeredOnShutdown.remove(dbSettings)
-            })
-            registeredOnShutdown += dbSettings
-            dbSettings.db = dbSettings.connect()
-        }
-
-        val database = dbSettings.db!!
-
-        transaction(database.transactionManager.defaultIsolationLevel, 1, db = database) {
-            statement(dbSettings)
-        }
-    }
-
-    fun withDb(db : List<TestDB>? = null, excludeSettings: List<TestDB> = emptyList(), statement: Transaction.(TestDB) -> Unit) {
-        val toTest = db ?: TestDB.enabledInTests() - excludeSettings
-        toTest.forEach { dbSettings ->
-            try {
-                withDb(dbSettings, statement)
-            } catch (e: Exception) {
-                throw AssertionError("Failed on ${dbSettings.name}", e)
-            }
-        }
-    }
-
-    fun withTables (excludeSettings: List<TestDB>, vararg tables: Table, statement: Transaction.() -> Unit) {
-        (TestDB.enabledInTests() - excludeSettings).forEach {
-            withDb(it) {
-                SchemaUtils.create(*tables)
-                try {
-                    statement()
-                    commit() // Need commit to persist data before drop tables
-                } finally {
-                    SchemaUtils.drop(*tables)
-                    commit()
-                }
-            }
-        }
-    }
-
-    fun withSchemas (excludeSettings: List<TestDB>, vararg schemas: Schema, statement: Transaction.() -> Unit) {
+    fun withSchemas (excludeSettings: List<TestDB>, vararg schemas: Schema, statement: ITransaction.() -> Unit) {
         (TestDB.enabledInTests() - excludeSettings).forEach { testDB ->
             withDb(testDB) {
                 SchemaUtils.createSchema(*schemas)
@@ -270,15 +176,14 @@
         }
     }
 
-    fun withTables (vararg tables: Table, statement: Transaction.() -> Unit) = withTables(excludeSettings = emptyList(), tables = *tables, statement = statement)
+    fun withTables (vararg tables: Table, statement: ITransaction.() -> Unit) = withTables(excludeSettings = emptyList(), tables = *tables, statement = statement)
 
-    fun withSchemas (vararg schemas: Schema, statement: Transaction.() -> Unit) = withSchemas(excludeSettings = emptyList(), schemas = *schemas, statement = statement)
+    fun withSchemas (vararg schemas: Schema, statement: ITransaction.() -> Unit) = withSchemas(excludeSettings = emptyList(), schemas = *schemas, statement = statement)
 
     fun addIfNotExistsIfSupported() = if (currentDialectTest.supportsIfNotExists) {
         "IF NOT EXISTS "
     } else {
         ""
     }
->>>>>>> 9c043daa
 
 }