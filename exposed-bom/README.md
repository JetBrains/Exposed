--- conflicted
+++ resolved
@@ -17,11 +17,7 @@
         <dependency>
             <groupId>io.taff.exposed</groupId>
             <artifactId>exposed-bom</artifactId>
-<<<<<<< HEAD
-            <version>0.4.0</version>
-=======
-            <version>0.38.1</version>
->>>>>>> 39914063
+            <version>0.5.0</version>
             <type>pom</type>
             <scope>import</scope>
         </dependency>
@@ -55,16 +51,9 @@
 }
 
 dependencies {
-<<<<<<< HEAD
-    implementation(platform("io.taff.exposed:exposed-bom:0.4.0"))
+    implementation(platform("io.taff.exposed:exposed-bom:0.5.0"))
     implementation("io.taff.exposed", "exposed-core")
     implementation("io.taff.exposed", "exposed-dao")
     implementation("io.taff.exposed", "exposed-jdbc")
-=======
-    implementation(platform("org.jetbrains.exposed:exposed-bom:0.38.1"))
-    implementation("org.jetbrains.exposed", "exposed-core")
-    implementation("org.jetbrains.exposed", "exposed-dao")
-    implementation("org.jetbrains.exposed", "exposed-jdbc")
->>>>>>> 39914063
 }
 ```