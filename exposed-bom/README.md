--- conflicted
+++ resolved
@@ -8,7 +8,7 @@
     <repository>
         <id>mavenCentral</id>
         <name>mavenCentral</name>
-        <url>https://repo1.maven.org/maven2/</url>
+        <url>https://tmpasipanodya.jfrog.io/artifactory/releases</url>
     </repository>
 </repositories>
 
@@ -17,11 +17,7 @@
         <dependency>
             <groupId>io.taff.exposed</groupId>
             <artifactId>exposed-bom</artifactId>
-<<<<<<< HEAD
-            <version>0.6.0</version>
-=======
-            <version>0.38.2</version>
->>>>>>> b456bbe9
+            <version>0.7.0</version>
             <type>pom</type>
             <scope>import</scope>
         </dependency>
@@ -49,22 +45,14 @@
 
 # Gradle
 ```kotlin
-repositories {
-  // Versions after 0.33.1
-  mavenCentral()
+repositories { 
+    maven("https://tmpasipanodya.jfrog.io/artifactory/releases")
 }
 
 dependencies {
-<<<<<<< HEAD
-    implementation(platform("io.taff.exposed:exposed-bom:0.6.0"))
+    implementation(platform("io.taff.exposed:exposed-bom:0.7.0"))
     implementation("io.taff.exposed", "exposed-core")
     implementation("io.taff.exposed", "exposed-dao")
     implementation("io.taff.exposed", "exposed-jdbc")
-=======
-    implementation(platform("org.jetbrains.exposed:exposed-bom:0.38.2"))
-    implementation("org.jetbrains.exposed", "exposed-core")
-    implementation("org.jetbrains.exposed", "exposed-dao")
-    implementation("org.jetbrains.exposed", "exposed-jdbc")
->>>>>>> b456bbe9
 }
 ```