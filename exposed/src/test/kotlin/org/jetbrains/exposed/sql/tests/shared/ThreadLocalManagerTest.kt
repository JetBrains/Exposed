--- conflicted
+++ resolved
@@ -312,13 +312,8 @@
 
     private fun initDb() {
         transaction {
-<<<<<<< HEAD
-            println("TransactionManager: ${TransactionManager.manager}")
+            println("TransactionManager: ${db.transactionManager}")
             println("Transaction connection url: ${connection.metadata { url }}")
-=======
-            println("TransactionManager: ${this.db.transactionManager}")
-            println("Transaction connection url: ${connection.metaData?.url}")
->>>>>>> faf6cbd5
         }
     }
 }