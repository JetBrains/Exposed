package org.jetbrains.exposed.dao

import org.jetbrains.exposed.sql.Expression
import org.jetbrains.exposed.sql.Op
import org.jetbrains.exposed.sql.SizedIterable
import org.jetbrains.exposed.sql.SortOrder
<<<<<<< HEAD
import org.jetbrains.exposed.sql.Table
=======
import org.jetbrains.exposed.sql.vendors.ForUpdateOption
>>>>>>> 2a4f60a6
import kotlin.reflect.KProperty

class View<out Target : Entity<*>> (val op: Op<Boolean>, val factory: EntityClass<*, Target>) : SizedIterable<Target> {
    override fun limit(n: Int, offset: Long): SizedIterable<Target> = factory.find(op).limit(n, offset)
    override fun count(): Long = factory.find(op).count()
    override fun empty(): Boolean = factory.find(op).empty()
<<<<<<< HEAD
    override fun forUpdate(vararg tableRefs: Table): SizedIterable<Target> = factory.find(op).forUpdate(*tableRefs)
=======
    override fun forUpdate(option: ForUpdateOption): SizedIterable<Target> = factory.find(op).forUpdate(option)
>>>>>>> 2a4f60a6
    override fun notForUpdate(): SizedIterable<Target> = factory.find(op).notForUpdate()

    override operator fun iterator(): Iterator<Target> = factory.find(op).iterator()
    operator fun getValue(o: Any?, desc: KProperty<*>): SizedIterable<Target> = factory.find(op)
    override fun copy(): SizedIterable<Target> = View(op, factory)
    override fun orderBy(vararg order: Pair<Expression<*>, SortOrder>): SizedIterable<Target> = factory.find(op).orderBy(*order)
}<|MERGE_RESOLUTION|>--- conflicted
+++ resolved
@@ -4,22 +4,14 @@
 import org.jetbrains.exposed.sql.Op
 import org.jetbrains.exposed.sql.SizedIterable
 import org.jetbrains.exposed.sql.SortOrder
-<<<<<<< HEAD
-import org.jetbrains.exposed.sql.Table
-=======
 import org.jetbrains.exposed.sql.vendors.ForUpdateOption
->>>>>>> 2a4f60a6
 import kotlin.reflect.KProperty
 
 class View<out Target : Entity<*>> (val op: Op<Boolean>, val factory: EntityClass<*, Target>) : SizedIterable<Target> {
     override fun limit(n: Int, offset: Long): SizedIterable<Target> = factory.find(op).limit(n, offset)
     override fun count(): Long = factory.find(op).count()
     override fun empty(): Boolean = factory.find(op).empty()
-<<<<<<< HEAD
-    override fun forUpdate(vararg tableRefs: Table): SizedIterable<Target> = factory.find(op).forUpdate(*tableRefs)
-=======
     override fun forUpdate(option: ForUpdateOption): SizedIterable<Target> = factory.find(op).forUpdate(option)
->>>>>>> 2a4f60a6
     override fun notForUpdate(): SizedIterable<Target> = factory.find(op).notForUpdate()
 
     override operator fun iterator(): Iterator<Target> = factory.find(op).iterator()
