<<<<<<< HEAD

=======
>>>>>>> fcaaca29
plugins {
    kotlin("jvm") apply true
}

repositories {
    mavenCentral()
}

dependencies {
    api(project(":exposed-core"))
}
<|MERGE_RESOLUTION|>--- conflicted
+++ resolved
@@ -1,7 +1,3 @@
-<<<<<<< HEAD
-
-=======
->>>>>>> fcaaca29
 plugins {
     kotlin("jvm") apply true
 }
@@ -12,4 +8,4 @@
 
 dependencies {
     api(project(":exposed-core"))
-}
+}