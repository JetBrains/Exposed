--- conflicted
+++ resolved
@@ -445,18 +445,13 @@
         return replaceColumn(this, newColumn)
     }
 
-<<<<<<< HEAD
     /** Creates an [EntityID] column, with the specified [name], for storing objects of type [ID]. */
-    fun <ID : Comparable<ID>> entityId(name: String, table: IdTable<ID>): Column<EntityID<ID>> {
-        val originalColumn = (table.id.columnType as EntityIDColumnType<*>).idColumn
-=======
     fun <ID:Comparable<ID>> entityId(name: String, table: IdTable<ID>) : Column<EntityID<ID>> {
         val originalColumn = (table.id.columnType as EntityIDColumnType<*>).idColumn as Column<ID>
         return entityId(name, originalColumn)
     }
 
     fun <ID:Comparable<ID>> entityId(name: String, originalColumn: Column<ID>) : Column<EntityID<ID>> {
->>>>>>> efa78df1
         val columnTypeCopy = originalColumn.columnType.cloneAsBaseType()
         val answer = Column<EntityID<ID>>(this, name, EntityIDColumnType(Column<ID>(originalColumn.table, name, columnTypeCopy)))
         _columns.addColumn(answer)
@@ -696,26 +691,6 @@
         onUpdate: ReferenceOption? = null
     ): Column<EntityID<T>> = entityId(name, foreign).references(foreign.id, onDelete, onUpdate)
 
-<<<<<<< HEAD
-    /**
-     * Creates a column with the specified [name] with a reference to the [refColumn] column and with [onDelete] and [onUpdate] options.
-     * [onDelete] and [onUpdate] options describes behavior on how links between tables will be checked in case of deleting or changing corresponding columns' values.
-     * Such relationship will be represented as FOREIGN KEY constraint on a table creation.
-     *
-     * @param name Name of the column.
-     * @param refColumn A column from another table which will be used as a "parent".
-     * @param onDelete Optional reference option for cases when linked row from a parent table will be deleted.
-     * @param onUpdate Optional reference option for cases when value in a referenced column had changed.
-     *
-     * @see ReferenceOption
-     */
-    fun <T : Comparable<T>> reference(
-        name: String,
-        refColumn: Column<T>,
-        onDelete: ReferenceOption? = null,
-        onUpdate: ReferenceOption? = null
-    ): Column<T> {
-=======
     @JvmName("referenceByIdColumn")
     fun <T:Comparable<T>, E: EntityID<T>> reference(name: String, refColumn: Column<E>,
                                     onDelete: ReferenceOption? = null, onUpdate: ReferenceOption? = null) : Column<E> {
@@ -723,9 +698,20 @@
         return entityIDColumn.references(refColumn, onDelete, onUpdate)
     }
 
+    /**
+     * Creates a column with the specified [name] with a reference to the [refColumn] column and with [onDelete] and [onUpdate] options.
+     * [onDelete] and [onUpdate] options describes behavior on how links between tables will be checked in case of deleting or changing corresponding columns' values.
+     * Such relationship will be represented as FOREIGN KEY constraint on a table creation.
+     *
+     * @param name Name of the column.
+     * @param refColumn A column from another table which will be used as a "parent".
+     * @param onDelete Optional reference option for cases when linked row from a parent table will be deleted.
+     * @param onUpdate Optional reference option for cases when value in a referenced column had changed.
+     *
+     * @see ReferenceOption
+     */
     fun <T:Comparable<T>> reference(name: String, refColumn: Column<T>,
                                     onDelete: ReferenceOption? = null, onUpdate: ReferenceOption? = null): Column<T> {
->>>>>>> efa78df1
         val originalType = (refColumn.columnType as? EntityIDColumnType<*>)?.idColumn?.columnType ?: refColumn.columnType
         val column = Column<T>(this, name, originalType.cloneAsBaseType()).references(refColumn, onDelete, onUpdate)
         _columns.addColumn(column)
@@ -770,13 +756,6 @@
         onUpdate: ReferenceOption? = null
     ): Column<T?> = Column<T>(this, name, refColumn.columnType.cloneAsBaseType()).references(refColumn, onDelete, onUpdate).nullable()
 
-    // Miscellaneous
-
-<<<<<<< HEAD
-    /** Marks this column as nullable. */
-    fun <T : Any> Column<T>.nullable(): Column<T?> {
-        val newColumn = Column<T?>(table, name, columnType)
-=======
     @JvmName("optReferenceByIdColumn")
     fun <T:Comparable<T>, E: EntityID<T>> optReference(name: String, refColumn: Column<E>,
                                                        onDelete: ReferenceOption? = null, onUpdate: ReferenceOption? = null) : Column<E?> {
@@ -784,9 +763,11 @@
         return entityIDColumn.references(refColumn, onDelete, onUpdate).nullable()
     }
 
+    // Miscellaneous
+
+    /** Marks this column as nullable. */
     fun <T:Any> Column<T>.nullable(): Column<T?> {
         val newColumn = Column<T?> (table, name, columnType)
->>>>>>> efa78df1
         newColumn.referee = referee
         newColumn.onUpdate = onUpdate.takeIf { it != currentDialectIfAvailable?.defaultReferenceOption }
         newColumn.onDelete = onDelete.takeIf { it != currentDialectIfAvailable?.defaultReferenceOption }
