package org.jetbrains.exposed.sql.statements

import org.jetbrains.exposed.sql.Table
import org.jetbrains.exposed.sql.Transaction
import org.jetbrains.exposed.sql.vendors.H2Dialect
import org.jetbrains.exposed.sql.vendors.MysqlFunctionProvider
import org.jetbrains.exposed.sql.vendors.h2Mode

/**
 * Represents the SQL command that either inserts a new row into a table, or, if insertion would violate a unique constraint,
 * first deletes the existing row before inserting a new row.
 *
 * @param table Table to either insert values into or delete values from then insert into.
 */
open class ReplaceStatement<Key : Any>(table: Table) : InsertStatement<Key>(table) {
<<<<<<< HEAD
    override fun prepareSQL(transaction: Transaction, prepared: Boolean): String =
        transaction.db.dialect.functionProvider.replace(table, arguments!!.first(), transaction, prepared)
=======
    override fun prepareSQL(transaction: Transaction): String {
        val values = arguments!!.first()
        val valuesSql = values.toSqlString()
        val dialect = transaction.db.dialect
        val functionProvider = when (dialect.h2Mode) {
            H2Dialect.H2CompatibilityMode.MySQL, H2Dialect.H2CompatibilityMode.MariaDB -> MysqlFunctionProvider()
            else -> dialect.functionProvider
        }
        return functionProvider.replace(table, values.unzip().first, valuesSql, transaction)
    }
>>>>>>> fac2ce12
}<|MERGE_RESOLUTION|>--- conflicted
+++ resolved
@@ -13,19 +13,14 @@
  * @param table Table to either insert values into or delete values from then insert into.
  */
 open class ReplaceStatement<Key : Any>(table: Table) : InsertStatement<Key>(table) {
-<<<<<<< HEAD
-    override fun prepareSQL(transaction: Transaction, prepared: Boolean): String =
-        transaction.db.dialect.functionProvider.replace(table, arguments!!.first(), transaction, prepared)
-=======
-    override fun prepareSQL(transaction: Transaction): String {
+    override fun prepareSQL(transaction: Transaction, prepared: Boolean): String {
         val values = arguments!!.first()
-        val valuesSql = values.toSqlString()
+        val valuesSql = values.toSqlString(prepared)
         val dialect = transaction.db.dialect
         val functionProvider = when (dialect.h2Mode) {
             H2Dialect.H2CompatibilityMode.MySQL, H2Dialect.H2CompatibilityMode.MariaDB -> MysqlFunctionProvider()
             else -> dialect.functionProvider
         }
-        return functionProvider.replace(table, values.unzip().first, valuesSql, transaction)
+        return functionProvider.replace(table, values.unzip().first, valuesSql, transaction, prepared)
     }
->>>>>>> fac2ce12
 }