package org.jetbrains.exposed.sql.vendors

import org.jetbrains.exposed.exceptions.UnsupportedByDialectException
import org.jetbrains.exposed.exceptions.throwUnsupportedException
import org.jetbrains.exposed.sql.*
import org.jetbrains.exposed.sql.Function
import org.jetbrains.exposed.sql.transactions.TransactionManager
import java.nio.ByteBuffer
import java.util.*
import java.util.concurrent.ConcurrentHashMap

/**
 * Provides definitions for all the supported SQL data types.
 * By default, definitions from the SQL standard are provided but if a vendor doesn't support a specific type, or it is
 * implemented differently, the corresponding function should be overridden.
 */
abstract class DataTypeProvider {
    // Numeric types

    /** Numeric type for storing 1-byte integers. */
    open fun byteType(): String = "TINYINT"

    /** Numeric type for storing 1-byte unsigned integers. */
    open fun ubyteType(): String = "TINYINT"

    /** Numeric type for storing 2-byte integers. */
    open fun shortType(): String = "SMALLINT"

    /** Numeric type for storing 2-byte unsigned integers. */
    open fun ushortType(): String = "SMALLINT"

    /** Numeric type for storing 4-byte integers. */
    open fun integerType(): String = "INT"

    /** Numeric type for storing 4-byte unsigned integers. */
    open fun uintegerType(): String = "INT"

    /** Numeric type for storing 4-byte integers, marked as auto-increment. */
    open fun integerAutoincType(): String = "INT AUTO_INCREMENT"

    /** Numeric type for storing 8-byte integers. */
    open fun longType(): String = "BIGINT"

    /** Numeric type for storing 8-byte unsigned integers. */
    open fun ulongType(): String = "BIGINT"

    /** Numeric type for storing 8-byte integers, and marked as auto-increment. */
    open fun longAutoincType(): String = "BIGINT AUTO_INCREMENT"

    /** Numeric type for storing 4-byte (single precision) floating-point numbers. */
    open fun floatType(): String = "FLOAT"

    /** Numeric type for storing 8-byte (double precision) floating-point numbers. */
    open fun doubleType(): String = "DOUBLE PRECISION"

    // Character types

    /** Character type for storing strings of variable length up to a maximum. */
    open fun varcharType(colLength: Int): String = "VARCHAR($colLength)"

    /** Character type for storing strings of variable length.
     * Some database (postgresql) use the same data type name to provide virtually _unlimited_ length. */
    open fun textType(): String = "TEXT"

    /** Character type for storing strings of _medium_ length. */
    open fun mediumTextType(): String = "TEXT"

    /** Character type for storing strings of variable and _large_ length. */
    open fun largeTextType(): String = "TEXT"

    // Binary data types

    /** Binary type for storing binary strings of variable and _unlimited_ length. */
    abstract fun binaryType(): String

    /** Binary type for storing binary strings of a specific [length]. */
    open fun binaryType(length: Int): String = if (length == Int.MAX_VALUE) "VARBINARY(MAX)" else "VARBINARY($length)"

    /** Binary type for storing BLOBs. */
    open fun blobType(): String = "BLOB"

    /** Binary type for storing [UUID]. */
    open fun uuidType(): String = "BINARY(16)"

    open fun uuidToDB(value: UUID): Any =
        ByteBuffer.allocate(16).putLong(value.mostSignificantBits).putLong(value.leastSignificantBits).array()

    // Date/Time types

    /** Data type for storing both date and time without a time zone. */
    open fun dateTimeType(): String = "DATETIME"

    /** Time type for storing time without a time zone. */
    open fun timeType(): String = "TIME"

    /** Data type for storing date without time or a time zone. */
    open fun dateType(): String = "DATE"

    // Boolean type

    /** Data type for storing boolean values. */
    open fun booleanType(): String = "BOOLEAN"

    /** Returns the SQL representation of the specified [bool] value. */
    open fun booleanToStatementString(bool: Boolean): String = bool.toString().uppercase()

    /** Returns the boolean value of the specified SQL [value]. */
    open fun booleanFromStringToBoolean(value: String): Boolean = value.toBoolean()

    // Misc.

    /** Returns the SQL representation of the specified expression, for it to be used as a column default value. */
    open fun processForDefaultValue(e: Expression<*>): String = when {
        e is LiteralOp<*> -> "$e"
        e is Function<*> -> "$e"
        currentDialect is MysqlDialect -> "$e"
        currentDialect is SQLServerDialect -> "$e"
        else -> "($e)"
    }

    open fun precessOrderByClause(queryBuilder: QueryBuilder, expression: Expression<*>, sortOrder: SortOrder) {
        queryBuilder.append((expression as? ExpressionAlias<*>)?.alias ?: expression, " ", sortOrder.code)
    }

    /** Returns the hex-encoded value to be inserted into the database. */
    abstract fun hexToDb(hexString: String): String
}

/**
 * Provides definitions for all the supported SQL functions.
 * By default, definitions from the SQL standard are provided but if a vendor doesn't support a specific function, or it
 * is implemented differently, the corresponding function should be overridden.
 */
@Suppress("UnnecessaryAbstractClass")
abstract class FunctionProvider {
    // Mathematical functions

    /**
     * SQL function that returns the next value of the specified sequence.
     *
     * @param seq Sequence that produces the value.
     * @param builder Query builder to append the SQL function to.
     */
    open fun nextVal(seq: Sequence, builder: QueryBuilder): Unit = builder {
        append(seq.identifier, ".NEXTVAL")
    }

    /**
     * SQL function that generates a random value uniformly distributed between 0 (inclusive) and 1 (exclusive).
     *
     * **Note:** Some vendors generate values outside this range, or ignore the given seed, check the documentation.
     *
     * @param seed Optional seed.
     */
    open fun random(seed: Int?): String = "RANDOM(${seed?.toString().orEmpty()})"

    // String functions

    /**
     * SQL function that returns the length of [expr], measured in characters, or `null` if [expr] is null.
     *
     * @param expr String expression to count characters in.
     * @param queryBuilder Query builder to append the SQL function to.
     */
    open fun <T : String?> charLength(expr: Expression<T>, queryBuilder: QueryBuilder): Unit = queryBuilder {
        append("CHAR_LENGTH(", expr, ")")
    }

    /**
     * SQL function that extracts a substring from the specified string expression.
     *
     * @param expr The expression to extract the substring from.
     * @param start The start of the substring.
     * @param length The length of the substring.
     * @param builder Query builder to append the SQL function to.
     */
    open fun <T : String?> substring(
        expr: Expression<T>,
        start: Expression<Int>,
        length: Expression<Int>,
        builder: QueryBuilder,
        prefix: String = "SUBSTRING"
    ): Unit = builder {
        append(prefix, "(", expr, ", ", start, ", ", length, ")")
    }

    /**
     * SQL function that concatenates multiple string expressions together with a given separator.
     *
     * @param separator Separator to use.
     * @param queryBuilder Query builder to append the SQL function to.
     * @param expr String expressions to concatenate.
     */
    open fun concat(separator: String, queryBuilder: QueryBuilder, vararg expr: Expression<*>): Unit = queryBuilder {
        if (separator == "") {
            append("CONCAT(")
        } else {
            append("CONCAT_WS('", separator, "',")
        }
        expr.appendTo { +it }
        append(")")
    }

    /**
     * SQL function that concatenates strings from a group into a single string.
     *
     * @param expr Group concat options.
     * @param queryBuilder Query builder to append the SQL function to.
     */
    open fun <T : String?> groupConcat(expr: GroupConcat<T>, queryBuilder: QueryBuilder): Unit = queryBuilder {
        append("GROUP_CONCAT(")
        if (expr.distinct) {
            append("DISTINCT ")
        }
        append(expr.expr)
        if (expr.orderBy.isNotEmpty()) {
            append(" ORDER BY ")
            expr.orderBy.appendTo { (expression, sortOrder) ->
                currentDialect.dataTypeProvider.precessOrderByClause(this, expression, sortOrder)
            }
        }
        expr.separator?.let {
            append(" SEPARATOR '$it'")
        }
        append(")")
    }

    /**
     * SQL function that returns the index of the first occurrence of the given substring [substring]
     * in the string expression [expr]
     *
     * @param queryBuilder Query builder to append the SQL function to.
     * @param expr String expression to find the substring in.
     * @param substring: Substring to find
     * @return index of the first occurrence of [substring] in [expr] starting from 1
     * or 0 if [expr] doesn't contain [substring]
     */
    open fun <T : String?> locate(queryBuilder: QueryBuilder, expr: Expression<T>, substring: String) {
        throw UnsupportedByDialectException(
            "There's no generic SQL for LOCATE. There must be vendor specific implementation.", currentDialect
        )
    }

    // Pattern matching

    /**
     * Marker interface for the possible pattern matching modes.
     */
    interface MatchMode {
        /** SQL representation of the mode. */
        fun mode(): String
    }

    /**
     * SQL function that checks whether the given string expression matches the given pattern.
     *
     * **Note:** The `mode` parameter is not supported by all vendors, please check the documentation.
     *
     * @receiver Expression to check.
     * @param pattern Pattern the expression is checked against.
     * @param mode Match mode used to check the expression.
     */
    open fun <T : String?> Expression<T>.match(pattern: String, mode: MatchMode? = null): Op<Boolean> = with(SqlExpressionBuilder) {
        this@match.like(pattern)
    }

    /**
     * SQL function that performs a pattern match of a given string expression against a given pattern.
     *
     * @param expr1 String expression to test.
     * @param pattern Pattern to match against.
     * @param caseSensitive Whether the matching is case-sensitive or not.
     * @param queryBuilder Query builder to append the SQL function to.
     */
    open fun <T : String?> regexp(
        expr1: Expression<T>,
        pattern: Expression<String>,
        caseSensitive: Boolean,
        queryBuilder: QueryBuilder
    ): Unit = queryBuilder {
        append("REGEXP_LIKE(", expr1, ", ", pattern, ", ")
        if (caseSensitive) {
            append("'c'")
        } else {
            append("'i'")
        }
        append(")")
    }

    // Date/Time functions

    /**
     * SQL function that extracts the year field from a given date.
     *
     * @param expr Expression to extract the year from.
     * @param queryBuilder Query builder to append the SQL function to.
     */
    open fun <T> year(expr: Expression<T>, queryBuilder: QueryBuilder): Unit = queryBuilder {
        append("YEAR(")
        append(expr)
        append(")")
    }

    /**
     * SQL function that extracts the month field from a given date.
     * The returned value is a number between 1 and 12 both inclusive.
     *
     * @param expr Expression to extract the month from.
     * @param queryBuilder Query builder to append the SQL function to.
     */
    open fun <T> month(expr: Expression<T>, queryBuilder: QueryBuilder): Unit = queryBuilder {
        append("MONTH(")
        append(expr)
        append(")")
    }

    /**
     * SQL function that extracts the day field from a given date.
     * The returned value is a number between 1 and 31 both inclusive.
     *
     * @param expr Expression to extract the day from.
     * @param queryBuilder Query builder to append the SQL function to.
     */
    open fun <T> day(expr: Expression<T>, queryBuilder: QueryBuilder): Unit = queryBuilder {
        append("DAY(")
        append(expr)
        append(")")
    }

    /**
     * SQL function that extracts the hour field from a given date.
     * The returned value is a number between 0 and 23 both inclusive.
     *
     * @param expr Expression to extract the hour from.
     * @param queryBuilder Query builder to append the SQL function to.
     */
    open fun <T> hour(expr: Expression<T>, queryBuilder: QueryBuilder): Unit = queryBuilder {
        append("HOUR(")
        append(expr)
        append(")")
    }

    /**
     * SQL function that extracts the minute field from a given date.
     * The returned value is a number between 0 and 59 both inclusive.
     *
     * @param expr Expression to extract the minute from.
     * @param queryBuilder Query builder to append the SQL function to.
     */
    open fun <T> minute(expr: Expression<T>, queryBuilder: QueryBuilder): Unit = queryBuilder {
        append("MINUTE(")
        append(expr)
        append(")")
    }

    /**
     * SQL function that extracts the second field from a given date.
     * The returned value is a number between 0 and 59 both inclusive.
     *
     * @param expr Expression to extract the second from.
     * @param queryBuilder Query builder to append the SQL function to.
     */
    open fun <T> second(expr: Expression<T>, queryBuilder: QueryBuilder): Unit = queryBuilder {
        append("SECOND(")
        append(expr)
        append(")")
    }

    // Cast functions

    /**
     * SQL function that casts an expression to a specific type.
     *
     * @param expr Expression to cast.
     * @param type Type to cast the expression to.
     * @param builder Query builder to append the SQL function to.
     */
    open fun cast(
        expr: Expression<*>,
        type: IColumnType,
        builder: QueryBuilder
    ): Unit = builder {
        append("CAST(", expr, " AS ", type.sqlType(), ")")
    }

    // Aggregate Functions for Statistics

    /**
     * SQL function that returns the population standard deviation of the non-null input values,
     * or `null` if there are no non-null values.
     *
     * @param expression Expression from which the population standard deviation is calculated.
     * @param queryBuilder Query builder to append the SQL function to.
     */
    open fun <T> stdDevPop(expression: Expression<T>, queryBuilder: QueryBuilder): Unit = queryBuilder {
        append("STDDEV_POP(", expression, ")")
    }

    /**
     * SQL function that returns the sample standard deviation of the non-null input values,
     * or `null` if there are no non-null values.
     *
     * @param expression Expression from which the sample standard deviation is calculated.
     * @param queryBuilder Query builder to append the SQL function to.
     */
    open fun <T> stdDevSamp(expression: Expression<T>, queryBuilder: QueryBuilder): Unit = queryBuilder {
        append("STDDEV_SAMP(", expression, ")")
    }

    /**
     * SQL function that returns the population variance of the non-null input values (square of the population standard deviation),
     * or `null` if there are no non-null values.
     *
     * @param expression Expression from which the population variance is calculated.
     * @param queryBuilder Query builder to append the SQL function to.
     */
    open fun <T> varPop(expression: Expression<T>, queryBuilder: QueryBuilder): Unit = queryBuilder {
        append("VAR_POP(", expression, ")")
    }

    /**
     * SQL function that returns the sample variance of the non-null input values (square of the sample standard deviation),
     * or `null` if there are no non-null values.
     *
     * @param expression Expression from which the sample variance is calculated.
     * @param queryBuilder Query builder to append the SQL function to.
     */
    open fun <T> varSamp(expression: Expression<T>, queryBuilder: QueryBuilder): Unit = queryBuilder {
        append("VAR_SAMP(", expression, ")")
    }

    // Commands
    @Suppress("VariableNaming")
    open val DEFAULT_VALUE_EXPRESSION: String = "DEFAULT VALUES"

    /**
     * Returns the SQL command that inserts a new row into a table.
     *
     * **Note:** The `ignore` parameter is not supported by all vendors, please check the documentation.
     *
     * @param ignore Whether to ignore errors or not.
     * @param table Table to insert the new row into.
     * @param columns Columns to insert the values into.
     * @param expr Expresion with the values to insert.
     * @param transaction Transaction where the operation is executed.
     */
    open fun insert(
        ignore: Boolean,
        table: Table,
        columns: List<Column<*>>,
        expr: String,
        transaction: Transaction
    ): String {
        if (ignore) {
            transaction.throwUnsupportedException("There's no generic SQL for INSERT IGNORE. There must be vendor specific implementation.")
        }

        val autoIncColumn = table.autoIncColumn

        val nextValExpression = autoIncColumn?.autoIncColumnType?.nextValExpression?.takeIf { autoIncColumn !in columns }
        val isInsertFromSelect = columns.isNotEmpty() && expr.isNotEmpty() && !expr.startsWith("VALUES")

        val (columnsToInsert, valuesExpr) = when {
            isInsertFromSelect -> columns to expr
            nextValExpression != null && columns.isNotEmpty() -> (columns + autoIncColumn) to expr.dropLast(1) + ", $nextValExpression)"
            nextValExpression != null -> listOf(autoIncColumn) to "VALUES ($nextValExpression)"
            columns.isNotEmpty() -> columns to expr
            else -> emptyList<Column<*>>() to DEFAULT_VALUE_EXPRESSION
        }
        val columnsExpr = columnsToInsert.takeIf { it.isNotEmpty() }?.joinToString(prefix = "(", postfix = ")") { transaction.identity(it) } ?: ""

        return "INSERT INTO ${transaction.identity(table)} $columnsExpr $valuesExpr"
    }

    /**
     * Returns the SQL command that updates one or more rows of a table.
     *
     * @param target Table to update values from.
     * @param columnsAndValues Pairs of column to update and values to update with.
     * @param limit Maximum number of rows to update.
     * @param where Condition that decides the rows to update.
     * @param transaction Transaction where the operation is executed.
     */
    open fun update(
        target: Table,
        columnsAndValues: List<Pair<Column<*>, Any?>>,
        limit: Int?,
        where: Op<Boolean>?,
        transaction: Transaction
    ): String = with(QueryBuilder(true)) {
        +"UPDATE "
        target.describe(transaction, this)

        columnsAndValues.appendTo(this, prefix = " SET ") { (col, value) ->
            append("${transaction.identity(col)}=")
            registerArgument(col, value)
        }

        where?.let {
            +" WHERE "
            +it
        }
        limit?.let { +" LIMIT $it" }
        toString()
    }

    /**
     * Returns the SQL command that updates one or more rows of a join.
     *
     * @param targets Join to update values from.
     * @param columnsAndValues Pairs of column to update and values to update with.
     * @param limit Maximum number of rows to update.
     * @param where Condition that decides the rows to update.
     * @param transaction Transaction where the operation is executed.
     */
    open fun update(
        targets: Join,
        columnsAndValues: List<Pair<Column<*>, Any?>>,
        limit: Int?,
        where: Op<Boolean>?,
        transaction: Transaction
    ): String = transaction.throwUnsupportedException("UPDATE with a join clause is unsupported")

    protected fun QueryBuilder.appendJoinPartForUpdateClause(tableToUpdate: Table, targets: Join, transaction: Transaction) {
        +" FROM "
        val joinPartsToAppend = targets.joinParts.filter { it.joinPart != tableToUpdate }
        if (targets.table != tableToUpdate) {
            targets.table.describe(transaction, this)
            if (joinPartsToAppend.isNotEmpty()) {
                +", "
            }
        }

        joinPartsToAppend.appendTo(this, ", ") {
            it.joinPart.describe(transaction, this)
        }

        +" WHERE "
        targets.joinParts.appendTo(this, " AND ") {
            it.appendConditions(this)
        }
    }

    /**
     * Returns the SQL command that either inserts a new row into a table, or, if insertion would violate a unique constraint,
     * first deletes the existing row before inserting a new row.
     *
     * **Note:** This operation is not supported by all vendors, please check the documentation.
     *
     * @param table Table to either insert values into or delete values from then insert into.
     * @param columns Columns to replace the values in.
     * @param expression Expression with the values to use in replace.
     * @param transaction Transaction where the operation is executed.
     */
    open fun replace(
        table: Table,
<<<<<<< HEAD
        data: List<Pair<Column<*>, Any?>>,
        transaction: Transaction,
        prepared: Boolean = true
    ): String = transaction.throwUnsupportedException("There's no generic SQL for REPLACE. There must be vendor specific implementation.")
=======
        columns: List<Column<*>>,
        expression: String,
        transaction: Transaction
    ): String = transaction.throwUnsupportedException("There's no generic SQL for REPLACE. There must be a vendor specific implementation.")

    /**
     * Returns the SQL command that either inserts a new row into a table, or updates the existing row if insertion would violate a unique constraint.
     *
     * **Note:** Vendors that do not support this operation directly implement the standard MERGE USING command.
     *
     * @param table Table to either insert values into or update values from.
     * @param data Pairs of columns to use for insert or update and values to insert or update.
     * @param onUpdate List of pairs of specific columns to update and the expressions to update them with.
     * @param where Condition that determines which rows to update, if a unique violation is found.
     * @param transaction Transaction where the operation is executed.
     */
    open fun upsert(
        table: Table,
        data: List<Pair<Column<*>, Any?>>,
        onUpdate: List<Pair<Column<*>, Expression<*>>>?,
        where: Op<Boolean>?,
        transaction: Transaction,
        vararg keys: Column<*>
    ): String {
        if (where != null) {
            transaction.throwUnsupportedException("MERGE implementation of UPSERT doesn't support single WHERE clause")
        }
        val keyColumns = getKeyColumnsForUpsert(table, *keys)
        if (keyColumns.isNullOrEmpty()) {
            transaction.throwUnsupportedException("UPSERT requires a unique key or constraint as a conflict target")
        }

        val dataColumns = data.unzip().first
        val autoIncColumn = table.autoIncColumn
        val nextValExpression = autoIncColumn?.autoIncColumnType?.nextValExpression
        val dataColumnsWithoutAutoInc = autoIncColumn?.let { dataColumns - autoIncColumn } ?: dataColumns
        val updateColumns = dataColumns.filter { it !in keyColumns }

        return with(QueryBuilder(true)) {
            +"MERGE INTO "
            table.describe(transaction, this)
            +" T USING "
            data.appendTo(prefix = "(VALUES (", postfix = ")") { (column, value) ->
                registerArgument(column, value)
            }
            dataColumns.appendTo(prefix = ") S(", postfix = ")") { column ->
                append(transaction.identity(column))
            }

            +" ON "
            keyColumns.appendTo(separator = " AND ", prefix = "(", postfix = ")") { column ->
                val columnName = transaction.identity(column)
                append("T.$columnName=S.$columnName")
            }

            +" WHEN MATCHED THEN"
            appendUpdateToUpsertClause(table, updateColumns, onUpdate, transaction, isAliasNeeded = true)

            +" WHEN NOT MATCHED THEN INSERT "
            dataColumnsWithoutAutoInc.appendTo(prefix = "(") { column ->
                append(transaction.identity(column))
            }
            nextValExpression?.let {
                append(", ${transaction.identity(autoIncColumn)}")
            }
            dataColumnsWithoutAutoInc.appendTo(prefix = ") VALUES(") { column ->
                append("S.${transaction.identity(column)}")
            }
            nextValExpression?.let {
                append(", $it")
            }
            +")"
            toString()
        }
    }

    /**
     * Returns the columns to be used in the conflict condition of an upsert statement.
     */
    protected fun getKeyColumnsForUpsert(table: Table, vararg keys: Column<*>): List<Column<*>>? {
        return keys.toList().ifEmpty {
            table.primaryKey?.columns?.toList() ?: table.indices.firstOrNull { it.unique }?.columns
        }
    }

    /**
     * Appends the complete default SQL insert (no ignore) command to [this] QueryBuilder.
     */
    protected fun QueryBuilder.appendInsertToUpsertClause(table: Table, data: List<Pair<Column<*>, Any?>>, transaction: Transaction) {
        val valuesSql = if (data.isEmpty()) {
            ""
        } else {
            data.appendTo(QueryBuilder(true), prefix = "VALUES (", postfix = ")") { (column, value) ->
                registerArgument(column, value)
            }.toString()
        }
        val insertStatement = insert(false, table, data.unzip().first, valuesSql, transaction)

        +insertStatement
    }

    /**
     * Appends an SQL update command for a derived table (with or without alias identifiers) to [this] QueryBuilder.
     */
    protected fun QueryBuilder.appendUpdateToUpsertClause(
        table: Table,
        updateColumns: List<Column<*>>,
        onUpdate: List<Pair<Column<*>, Expression<*>>>?,
        transaction: Transaction,
        isAliasNeeded: Boolean
    ) {
        +" UPDATE SET "
        onUpdate?.appendTo { (columnToUpdate, updateExpression) ->
            if (isAliasNeeded) {
                val aliasExpression = updateExpression.toString().replace(transaction.identity(table), "T")
                append("T.${transaction.identity(columnToUpdate)}=$aliasExpression")
            } else {
                append("${transaction.identity(columnToUpdate)}=$updateExpression")
            }
        } ?: run {
            updateColumns.appendTo { column ->
                val columnName = transaction.identity(column)
                if (isAliasNeeded) {
                    append("T.$columnName=S.$columnName")
                } else {
                    append("$columnName=EXCLUDED.$columnName")
                }
            }
        }
    }
>>>>>>> fac2ce12

    /**
     * Returns the SQL command that deletes one or more rows of a table.
     *
     * **Note:** The `ignore` parameter is not supported by all vendors, please check the documentation.
     *
     * @param ignore Whether to ignore errors or not.
     * @param table Table to delete rows from.
     * @param where Condition that decides the rows to update.
     * @param limit Maximum number of rows to delete.
     * @param transaction Transaction where the operation is executed.
     */
    open fun delete(
        ignore: Boolean,
        table: Table,
        where: String?,
        limit: Int?,
        transaction: Transaction
    ): String {
        if (ignore) {
            transaction.throwUnsupportedException("There's no generic SQL for DELETE IGNORE. There must be vendor specific implementation.")
        }
        return buildString {
            append("DELETE FROM ")
            append(transaction.identity(table))
            if (where != null) {
                append(" WHERE ")
                append(where)
            }
            if (limit != null) {
                append(" LIMIT ")
                append(limit)
            }
        }
    }

    /**
     * Returns the SQL command that limits and offsets the result of a query.
     *
     * @param size The limit of rows to return.
     * @param offset The number of rows to skip.
     * @param alreadyOrdered Whether the query is already ordered or not.
     */
    open fun queryLimit(size: Int, offset: Long, alreadyOrdered: Boolean): String = buildString {
        append("LIMIT $size")
        if (offset > 0) {
            append(" OFFSET $offset")
        }
    }
}

/**
 * Represents metadata information about a specific column.
 */
data class ColumnMetadata(
    /** Name of the column. */
    val name: String,
    /**
     * Type of the column.
     *
     * @see java.sql.Types
     */
    val type: Int,
    /** Whether the column if nullable or not. */
    val nullable: Boolean,
    /** Optional size of the column. */
    val size: Int?,
    /** Is the column auto increment */
    val autoIncrement: Boolean,
    /** Default value */
    val defaultDbValue: String?,
)

/**
 * Common interface for all database dialects.
 */
@Suppress("TooManyFunctions")
interface DatabaseDialect {
    /** Name of this dialect. */
    val name: String

    /** Data type provider of this dialect. */
    val dataTypeProvider: DataTypeProvider

    /** Function provider of this dialect. */
    val functionProvider: FunctionProvider

    /** Returns `true` if the dialect supports the `IF EXISTS`/`IF NOT EXISTS` option when creating, altering or dropping objects, `false` otherwise. */
    val supportsIfNotExists: Boolean get() = true

    /** Returns `true` if the dialect supports the creation of sequences, `false` otherwise. */
    val supportsCreateSequence: Boolean get() = true

    /** Returns `true` if the dialect requires the use of a sequence to create an auto-increment column, `false` otherwise. */
    val needsSequenceToAutoInc: Boolean get() = false

    /** Returns the default reference option for the dialect. */
    val defaultReferenceOption: ReferenceOption get() = ReferenceOption.RESTRICT

    /** Returns `true` if the dialect requires the use of quotes when using symbols in object names, `false` otherwise. */
    val needsQuotesWhenSymbolsInNames: Boolean get() = true

    /** Returns `true` if the dialect supports returning multiple generated keys as a result of an insert operation, `false` otherwise. */
    val supportsMultipleGeneratedKeys: Boolean

    /** Returns`true` if the dialect supports returning generated keys obtained from a sequence. */
    val supportsSequenceAsGeneratedKeys: Boolean get() = supportsCreateSequence
    val supportsOnlyIdentifiersInGeneratedKeys: Boolean get() = false

    /** Returns `true` if the dialect supports an upsert operation returning an affected-row value of 0, 1, or 2. */
    val supportsTernaryAffectedRowValues: Boolean get() = false

    /** Returns`true` if the dialect supports schema creation. */
    val supportsCreateSchema: Boolean get() = true

    /** Returns `true` if the dialect supports subqueries within a UNION/EXCEPT/INTERSECT statement */
    val supportsSubqueryUnions: Boolean get() = false

    val supportsDualTableConcept: Boolean get() = false

    val supportsOrderByNullsFirstLast: Boolean get() = false

    val likePatternSpecialChars: Map<Char, Char?> get() = defaultLikePatternSpecialChars

    /** Returns true if autoCommit should be enabled to create/drop database */
    val requiresAutoCommitOnCreateDrop: Boolean get() = false

    /** Returns the name of the current database. */
    fun getDatabase(): String

    /** Returns a list with the names of all the defined tables. */
    fun allTablesNames(): List<String>

    /** Checks if the specified table exists in the database. */
    fun tableExists(table: Table): Boolean

    /** Checks if the specified schema exists. */
    fun schemaExists(schema: Schema): Boolean

    fun checkTableMapping(table: Table): Boolean = true

    /** Returns a map with the column metadata of all the defined columns in each of the specified [tables]. */
    fun tableColumns(vararg tables: Table): Map<Table, List<ColumnMetadata>> = emptyMap()

    /** Returns a map with the foreign key constraints of all the defined columns sets in each of the specified [tables]. */
    fun columnConstraints(vararg tables: Table): Map<Pair<Table, LinkedHashSet<Column<*>>>, List<ForeignKeyConstraint>> = emptyMap()

    /** Returns a map with all the defined indices in each of the specified [tables]. */
    fun existingIndices(vararg tables: Table): Map<Table, List<Index>> = emptyMap()

    /** Returns `true` if the dialect supports `SELECT FOR UPDATE` statements, `false` otherwise. */
    fun supportsSelectForUpdate(): Boolean

    /** Returns `true` if the specified [e] is allowed as a default column value in the dialect, `false` otherwise. */
    fun isAllowedAsColumnDefault(e: Expression<*>): Boolean = e is LiteralOp<*>

    /** Returns the catalog name of the connection of the specified [transaction]. */
    fun catalog(transaction: Transaction): String = transaction.connection.catalog

    /** Clears any cached values. */
    fun resetCaches()

    /** Clears any cached values including schema names. */
    fun resetSchemaCaches()

    // Specific SQL statements

    /** Returns the SQL command that creates the specified [index]. */
    fun createIndex(index: Index): String

    /** Returns the SQL command that drops the specified [indexName] from the specified [tableName]. */
    fun dropIndex(tableName: String, indexName: String): String

    /** Returns the SQL command that modifies the specified [column]. */
    fun modifyColumn(column: Column<*>, columnDiff: ColumnDiff): List<String>

    fun createDatabase(name: String) = "CREATE DATABASE IF NOT EXISTS ${name.inProperCase()}"

    fun dropDatabase(name: String) = "DROP DATABASE IF EXISTS ${name.inProperCase()}"

    fun setSchema(schema: Schema): String = "SET SCHEMA ${schema.identifier}"

    fun createSchema(schema: Schema): String = buildString {
        append("CREATE SCHEMA IF NOT EXISTS ")
        append(schema.identifier)
        appendIfNotNull(" AUTHORIZATION ", schema.authorization)
    }

    fun dropSchema(schema: Schema, cascade: Boolean): String = buildString {
        append("DROP SCHEMA IF EXISTS ", schema.identifier)

        if (cascade) {
            append(" CASCADE")
        }
    }

    companion object {
        private val defaultLikePatternSpecialChars = mapOf('%' to null, '_' to null)
    }
}

sealed class ForUpdateOption(open val querySuffix: String) {

    internal object NoForUpdateOption : ForUpdateOption("") {
        override val querySuffix: String get() = error("querySuffix should not be called for NoForUpdateOption object")
    }

    object ForUpdate : ForUpdateOption("FOR UPDATE")

    // https://dev.mysql.com/doc/refman/8.0/en/innodb-locking-reads.html for clarification
    object MySQL {
        object ForShare : ForUpdateOption("FOR SHARE")

        object LockInShareMode : ForUpdateOption("LOCK IN SHARE MODE")
    }

    // https://mariadb.com/kb/en/select/#lock-in-share-modefor-update
    object MariaDB {
        object LockInShareMode : ForUpdateOption("LOCK IN SHARE MODE")
    }

    // https://www.postgresql.org/docs/current/sql-select.html
    // https://www.postgresql.org/docs/12/explicit-locking.html#LOCKING-ROWS for clarification
    object PostgreSQL {
        enum class MODE(val statement: String) {
            NO_WAIT("NOWAIT"), SKIP_LOCKED("SKIP LOCKED")
        }

        abstract class ForUpdateBase(querySuffix: String, private val mode: MODE? = null, private vararg val ofTables: Table) : ForUpdateOption("") {
            private val preparedQuerySuffix = buildString {
                append(querySuffix)
                ofTables.takeIf { it.isNotEmpty() }?.let { tables ->
                    append(" OF ")
                    tables.joinTo(this, separator = ",") { it.tableName }
                }
                mode?.let {
                    append(" ${it.statement}")
                }
            }
            final override val querySuffix: String = preparedQuerySuffix
        }

        class ForUpdate(mode: MODE? = null, vararg ofTables: Table) : ForUpdateBase("FOR UPDATE", mode, *ofTables)

        open class ForNoKeyUpdate(mode: MODE? = null, vararg ofTables: Table) : ForUpdateBase("FOR NO KEY UPDATE", mode, *ofTables) {
            companion object : ForNoKeyUpdate()
        }

        open class ForShare(mode: MODE? = null, vararg ofTables: Table) : ForUpdateBase("FOR SHARE", mode, *ofTables) {
            companion object : ForShare()
        }

        open class ForKeyShare(mode: MODE? = null, vararg ofTables: Table) : ForUpdateBase("FOR KEY SHARE", mode, *ofTables) {
            companion object : ForKeyShare()
        }
    }

    // https://docs.oracle.com/cd/B19306_01/server.102/b14200/statements_10002.htm#i2066346
    object Oracle {
        object ForUpdateNoWait : ForUpdateOption("FOR UPDATE NOWAIT")

        class ForUpdateWait(timeout: Int) : ForUpdateOption("FOR UPDATE WAIT $timeout")
    }
}

/**
 * Base implementation of a vendor dialect
 */
abstract class VendorDialect(
    override val name: String,
    override val dataTypeProvider: DataTypeProvider,
    override val functionProvider: FunctionProvider
) : DatabaseDialect {

    abstract class DialectNameProvider(val dialectName: String)

    /* Cached values */
    private var _allTableNames: Map<String, List<String>>? = null
    private var _allSchemaNames: List<String>? = null

    /** Returns a list with the names of all the defined tables within default scheme. */
    val allTablesNames: List<String>
        get() {
            val connection = TransactionManager.current().connection
            return getAllTableNamesCache().getValue(connection.metadata { currentScheme })
        }

    private fun getAllTableNamesCache(): Map<String, List<String>> {
        val connection = TransactionManager.current().connection
        if (_allTableNames == null) {
            _allTableNames = connection.metadata { tableNames }
        }
        return _allTableNames!!
    }

    private fun getAllSchemaNamesCache(): List<String> {
        val connection = TransactionManager.current().connection
        if (_allSchemaNames == null) {
            _allSchemaNames = connection.metadata { schemaNames }
        }
        return _allSchemaNames!!
    }

    override val supportsMultipleGeneratedKeys: Boolean = true

    override fun getDatabase(): String = catalog(TransactionManager.current())

    /**
     * Returns a list with the names of all the defined tables with schema prefixes if database supports it.
     * This method always re-read data from DB.
     * Using `allTablesNames` field is the preferred way.
     */
    override fun allTablesNames(): List<String> = TransactionManager.current().connection.metadata {
        tableNames.getValue(currentScheme)
    }

    override fun tableExists(table: Table): Boolean {
        val tableScheme = table.tableName.substringBefore('.', "").takeIf { it.isNotEmpty() }
        val scheme = tableScheme?.inProperCase() ?: TransactionManager.current().connection.metadata { currentScheme }
        val allTables = getAllTableNamesCache().getValue(scheme)
        return allTables.any {
            when {
                tableScheme != null -> it == table.nameInDatabaseCase()
                scheme.isEmpty() -> it == table.nameInDatabaseCase()
                else -> it == "$scheme.${table.tableNameWithoutScheme}".inProperCase()
            }
        }
    }

    override fun schemaExists(schema: Schema): Boolean {
        val allSchemas = getAllSchemaNamesCache()
        return allSchemas.any { it == schema.identifier.inProperCase() }
    }

    override fun tableColumns(vararg tables: Table): Map<Table, List<ColumnMetadata>> =
        TransactionManager.current().connection.metadata { columns(*tables) }

    override fun columnConstraints(vararg tables: Table): Map<Pair<Table, LinkedHashSet<Column<*>>>, List<ForeignKeyConstraint>> {
        val constraints = HashMap<Pair<Table, LinkedHashSet<Column<*>>>, MutableList<ForeignKeyConstraint>>()

        val tablesToLoad = tables.filter { !columnConstraintsCache.containsKey(it.nameInDatabaseCase()) }

        fillConstraintCacheForTables(tablesToLoad)
        tables.forEach { table ->
            columnConstraintsCache[table.nameInDatabaseCase()].orEmpty().forEach {
                constraints.getOrPut(table to it.from) { arrayListOf() }.add(it)
            }
        }
        return constraints
    }

    override fun existingIndices(vararg tables: Table): Map<Table, List<Index>> =
        TransactionManager.current().db.metadata { existingIndices(*tables) }

    private val supportsSelectForUpdate: Boolean by lazy { TransactionManager.current().db.metadata { supportsSelectForUpdate } }

    override fun supportsSelectForUpdate(): Boolean = supportsSelectForUpdate

    protected fun String.quoteIdentifierWhenWrongCaseOrNecessary(tr: Transaction): String =
        tr.db.identifierManager.quoteIdentifierWhenWrongCaseOrNecessary(this)

    protected val columnConstraintsCache: MutableMap<String, Collection<ForeignKeyConstraint>> = ConcurrentHashMap()

    protected open fun fillConstraintCacheForTables(tables: List<Table>): Unit =
        columnConstraintsCache.putAll(TransactionManager.current().db.metadata { tableConstraints(tables) })

    override fun resetCaches() {
        _allTableNames = null
        columnConstraintsCache.clear()
        TransactionManager.current().db.metadata { cleanCache() }
    }

    override fun resetSchemaCaches() {
        _allSchemaNames = null
        resetCaches()
    }

    override fun createIndex(index: Index): String {
        val t = TransactionManager.current()
        val quotedTableName = t.identity(index.table)
        val quotedIndexName = t.db.identifierManager.cutIfNecessaryAndQuote(index.indexName)
        val columnsList = index.columns.joinToString(prefix = "(", postfix = ")") { t.identity(it) }
        return when {
            index.unique -> {
                "ALTER TABLE $quotedTableName ADD CONSTRAINT $quotedIndexName UNIQUE $columnsList"
            }
            index.indexType != null -> {
                createIndexWithType(name = quotedIndexName, table = quotedTableName, columns = columnsList, type = index.indexType)
            }
            else -> {
                "CREATE INDEX $quotedIndexName ON $quotedTableName $columnsList"
            }
        }
    }

    protected open fun createIndexWithType(name: String, table: String, columns: String, type: String): String {
        return "CREATE INDEX $name ON $table $columns USING $type"
    }

    override fun dropIndex(tableName: String, indexName: String): String {
        val identifierManager = TransactionManager.current().db.identifierManager
        return "ALTER TABLE ${identifierManager.quoteIfNecessary(tableName)} DROP CONSTRAINT ${identifierManager.quoteIfNecessary(indexName)}"
    }

    override fun modifyColumn(column: Column<*>, columnDiff: ColumnDiff): List<String> =
        listOf("ALTER TABLE ${TransactionManager.current().identity(column.table)} MODIFY COLUMN ${column.descriptionDdl(true)}")
}

private val explicitDialect = ThreadLocal<DatabaseDialect?>()

internal fun <T> withDialect(dialect: DatabaseDialect, body: () -> T): T {
    return try {
        explicitDialect.set(dialect)
        body()
    } finally {
        explicitDialect.set(null)
    }
}

/** Returns the dialect used in the current transaction, may throw an exception if there is no current transaction. */
val currentDialect: DatabaseDialect get() = explicitDialect.get() ?: TransactionManager.current().db.dialect

internal val currentDialectIfAvailable: DatabaseDialect?
    get() = if (TransactionManager.isInitialized() && TransactionManager.currentOrNull() != null) {
        currentDialect
    } else {
        null
    }

internal fun String.inProperCase(): String =
    TransactionManager.currentOrNull()?.db?.identifierManager?.inProperCase(this@inProperCase) ?: this<|MERGE_RESOLUTION|>--- conflicted
+++ resolved
@@ -554,15 +554,10 @@
      */
     open fun replace(
         table: Table,
-<<<<<<< HEAD
-        data: List<Pair<Column<*>, Any?>>,
+        columns: List<Column<*>>,
+        expression: String,
         transaction: Transaction,
         prepared: Boolean = true
-    ): String = transaction.throwUnsupportedException("There's no generic SQL for REPLACE. There must be vendor specific implementation.")
-=======
-        columns: List<Column<*>>,
-        expression: String,
-        transaction: Transaction
     ): String = transaction.throwUnsupportedException("There's no generic SQL for REPLACE. There must be a vendor specific implementation.")
 
     /**
@@ -690,7 +685,6 @@
             }
         }
     }
->>>>>>> fac2ce12
 
     /**
      * Returns the SQL command that deletes one or more rows of a table.
