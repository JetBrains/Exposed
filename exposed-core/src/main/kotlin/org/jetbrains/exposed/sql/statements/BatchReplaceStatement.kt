package org.jetbrains.exposed.sql.statements

import org.jetbrains.exposed.sql.Table
import org.jetbrains.exposed.sql.Transaction
import org.jetbrains.exposed.sql.vendors.H2Dialect
import org.jetbrains.exposed.sql.vendors.MysqlFunctionProvider
import org.jetbrains.exposed.sql.vendors.h2Mode

/**
 * Represents the SQL command that either batch inserts new rows into a table, or, if insertions violate unique constraints,
 * first deletes the existing rows before inserting new rows.
 *
 * @param table Table to either insert values into or delete values from then insert into.
 * @param shouldReturnGeneratedValues Specifies whether newly generated values (for example, auto-incremented IDs) should be returned.
 * See [Batch Insert](https://github.com/JetBrains/Exposed/wiki/DSL#batch-insert) for more details.
 */
open class BatchReplaceStatement(
    table: Table,
    shouldReturnGeneratedValues: Boolean = true
) : BaseBatchInsertStatement(table, ignore = false, shouldReturnGeneratedValues) {
<<<<<<< HEAD
    override fun prepareSQL(transaction: Transaction, prepared: Boolean): String =
        transaction.db.dialect.functionProvider.replace(table, arguments!!.first(), transaction, prepared)
=======
    override fun prepareSQL(transaction: Transaction): String {
        val values = arguments!!.first()
        val valuesSql = values.toSqlString()
        val dialect = transaction.db.dialect
        val functionProvider = when (dialect.h2Mode) {
            H2Dialect.H2CompatibilityMode.MySQL, H2Dialect.H2CompatibilityMode.MariaDB -> MysqlFunctionProvider()
            else -> dialect.functionProvider
        }
        return functionProvider.replace(table, values.unzip().first, valuesSql, transaction)
    }
>>>>>>> fac2ce12
}<|MERGE_RESOLUTION|>--- conflicted
+++ resolved
@@ -18,19 +18,14 @@
     table: Table,
     shouldReturnGeneratedValues: Boolean = true
 ) : BaseBatchInsertStatement(table, ignore = false, shouldReturnGeneratedValues) {
-<<<<<<< HEAD
-    override fun prepareSQL(transaction: Transaction, prepared: Boolean): String =
-        transaction.db.dialect.functionProvider.replace(table, arguments!!.first(), transaction, prepared)
-=======
-    override fun prepareSQL(transaction: Transaction): String {
+    override fun prepareSQL(transaction: Transaction, prepared: Boolean): String {
         val values = arguments!!.first()
-        val valuesSql = values.toSqlString()
+        val valuesSql = values.toSqlString(prepared)
         val dialect = transaction.db.dialect
         val functionProvider = when (dialect.h2Mode) {
             H2Dialect.H2CompatibilityMode.MySQL, H2Dialect.H2CompatibilityMode.MariaDB -> MysqlFunctionProvider()
             else -> dialect.functionProvider
         }
-        return functionProvider.replace(table, values.unzip().first, valuesSql, transaction)
+        return functionProvider.replace(table, values.unzip().first, valuesSql, transaction, prepared)
     }
->>>>>>> fac2ce12
 }