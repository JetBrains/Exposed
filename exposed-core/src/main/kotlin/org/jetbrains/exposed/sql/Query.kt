--- conflicted
+++ resolved
@@ -26,12 +26,7 @@
     var having: Op<Boolean>? = null
         private set
 
-<<<<<<< HEAD
-    private var forUpdate: Boolean? = null
-    private val tableRefs: MutableList<Table> = mutableListOf()
-=======
     private var forUpdate: ForUpdateOption? = null
->>>>>>> 2a4f60a6
 
     // private set
     var where: Op<Boolean>? = where
@@ -53,14 +48,8 @@
         copy.forUpdate = forUpdate
     }
 
-<<<<<<< HEAD
-    override fun forUpdate(vararg tableRefs: Table): Query {
-        this.forUpdate = true
-        this.tableRefs.addAll(tableRefs)
-=======
     override fun forUpdate(option: ForUpdateOption): Query {
         this.forUpdate = option
->>>>>>> 2a4f60a6
         return this
     }
 
@@ -163,14 +152,11 @@
             }
 
             if (isForUpdate()) {
-<<<<<<< HEAD
-                append(" FOR UPDATE")
-                if (tableRefs.isNotEmpty()) {
-                    append(tableRefs.joinToString(prefix = " OF ") { it.nameInDatabaseCase() })
-=======
                 forUpdate?.apply {
                     append(" $querySuffix")
->>>>>>> 2a4f60a6
+                    if (tableRefs.isNotEmpty()) {
+                      append(tableRefs.joinToString(prefix = " OF ") { it.nameInDatabaseCase() })
+                    }
                 }
             }
         }
