--- conflicted
+++ resolved
@@ -98,25 +98,6 @@
         toString()
     }
 
-<<<<<<< HEAD
-    override fun replace(
-        table: Table,
-        data: List<Pair<Column<*>, Any?>>,
-        transaction: Transaction,
-        prepared: Boolean
-    ): String {
-        if (data.isEmpty()) {
-            return ""
-        }
-
-        val columns = data.map { it.first }
-
-        val builder = QueryBuilder(prepared)
-
-        val sql = data.appendTo(builder, prefix = "VALUES (", postfix = ")") { (col, value) -> registerArgument(col, value) }.toString()
-
-        return super.insert(false, table, columns, sql, transaction).replaceFirst("INSERT", "MERGE")
-=======
     /**
      * Implementation of [FunctionProvider.locate]
      * Note: search is case-sensitive
@@ -127,7 +108,6 @@
         substring: String
     ) = queryBuilder {
         append("LOCATE(\'", substring, "\',", expr, ")")
->>>>>>> fac2ce12
     }
 }
 
