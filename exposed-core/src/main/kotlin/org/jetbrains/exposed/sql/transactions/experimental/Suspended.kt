--- conflicted
+++ resolved
@@ -25,19 +25,10 @@
     override val key = Companion
 
     internal fun holdsSameTransaction(transaction: Transaction?) = transaction != null && tx.isInitialized() && tx.value == transaction
-<<<<<<< HEAD
-
-    companion object : CoroutineContext.Key<TransactionScope>
-}
-
-internal class TransactionCoroutineElement(private val newTransaction: Lazy<Transaction>, val manager: TransactionManager) :
-    ThreadContextElement<TransactionContext> {
-=======
     companion object : CoroutineContext.Key<TransactionScope>
 }
 
 internal class TransactionCoroutineElement(private val newTransaction: Lazy<Transaction>, val manager: TransactionManager) : ThreadContextElement<TransactionContext> {
->>>>>>> b0f8bbda
     override val key: CoroutineContext.Key<TransactionCoroutineElement> = Companion
 
     override fun updateThreadContext(context: CoroutineContext): TransactionContext {
@@ -116,10 +107,7 @@
 
         return TransactionScope(tx, newContext + element).body()
     }
-<<<<<<< HEAD
 
-=======
->>>>>>> b0f8bbda
     val sameTransaction = currentScope?.holdsSameTransaction(currentTransaction) == true
     val sameContext = context == coroutineContext
     return when {
