--- conflicted
+++ resolved
@@ -44,31 +44,17 @@
     companion object : CoroutineContext.Key<TransactionCoroutineElement>
 }
 
-<<<<<<< HEAD
-suspend fun <T> newSuspendedTransaction(context: CoroutineDispatcher? = null, db: Database? = null, statement: suspend ITransaction.() -> T): T =
-    withTransactionScope(context, null, db) {
-        suspendedTransactionAsyncInternal(true, statement).await()
-    }
-
-suspend fun <T> ITransaction.suspendedTransaction(context: CoroutineDispatcher? = null, statement: suspend ITransaction.() -> T): T =
-    withTransactionScope(context, this) {
-        suspendedTransactionAsyncInternal(false, statement).await()
-    }
-
-private fun ITransaction.commitInAsync() {
-    val currentTransaction = ITransactionManager.currentOrNull()
-=======
 suspend fun <T> newSuspendedTransaction(
     context: CoroutineDispatcher? = null,
     db: Database? = null,
     transactionIsolation: Int? = null,
-    statement: suspend Transaction.() -> T
+    statement: suspend ITransaction.() -> T
 ): T =
     withTransactionScope(context, null, db, transactionIsolation) {
         suspendedTransactionAsyncInternal(true, statement).await()
     }
 
-suspend fun <T> Transaction.suspendedTransaction(context: CoroutineDispatcher? = null, statement: suspend Transaction.() -> T): T =
+suspend fun <T> ITransaction.suspendedTransaction(context: CoroutineDispatcher? = null, statement: suspend ITransaction.() -> T): T =
     withTransactionScope(context, this, db = null, transactionIsolation = null) {
         suspendedTransactionAsyncInternal(false, statement).await()
     }
@@ -77,17 +63,16 @@
     context: CoroutineDispatcher? = null,
     db: Database? = null,
     transactionIsolation: Int? = null,
-    statement: suspend Transaction.() -> T
+    statement: suspend ITransaction.() -> T
 ) : Deferred<T> {
-    val currentTransaction = TransactionManager.currentOrNull()
+    val currentTransaction = ITransactionManager.currentOrNull()
     return withTransactionScope(context, null, db, transactionIsolation) {
         suspendedTransactionAsyncInternal(currentTransaction != tx, statement)
     }
 }
 
-private fun Transaction.commitInAsync() {
-    val currentTransaction = TransactionManager.currentOrNull()
->>>>>>> 9c043daa
+private fun ITransaction.commitInAsync() {
+    val currentTransaction = ITransactionManager.currentOrNull()
     try {
         val temporaryManager = this.db.transactionManager
         (temporaryManager as? ThreadLocalTransactionManager)?.threadLocal?.set(this)
@@ -115,17 +100,6 @@
     }
 }
 
-<<<<<<< HEAD
-suspend fun <T> suspendedTransactionAsync(context: CoroutineDispatcher? = null, db: Database? = null,
-                                          statement: suspend ITransaction.() -> T) : Deferred<T> {
-    val currentTransaction = ITransactionManager.currentOrNull()
-    return withTransactionScope(context, null, db) {
-        suspendedTransactionAsyncInternal(currentTransaction != tx, statement)
-    }
-}
-
-=======
->>>>>>> 9c043daa
 private suspend fun <T> withTransactionScope(context: CoroutineContext?,
                                              currentTransaction: ITransaction?,
                                              db: Database? = null,
