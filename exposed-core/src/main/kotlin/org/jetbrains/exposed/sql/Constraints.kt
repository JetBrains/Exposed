--- conflicted
+++ resolved
@@ -83,12 +83,11 @@
     /** Reference option when performing delete operations. */
     val deleteRule: ReferenceOption?
         get() = onDelete ?: currentDialectIfAvailable?.defaultReferenceOption
-<<<<<<< HEAD
+
+    /** Custom foreign key name if was provided */
     val customFkName: String?
         get() = name
-=======
-
->>>>>>> 8fe0e935
+
     /** Name of this constraint. */
     val fkName: String
         get() = tx.db.identifierManager.cutIfNecessaryAndQuote(
