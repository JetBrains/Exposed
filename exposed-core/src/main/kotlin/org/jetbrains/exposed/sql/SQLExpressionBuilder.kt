package org.jetbrains.exposed.sql

import org.jetbrains.exposed.dao.id.EntityID
import org.jetbrains.exposed.dao.id.EntityIDFunctionProvider
import org.jetbrains.exposed.dao.id.IdTable
import org.jetbrains.exposed.sql.vendors.FunctionProvider
import org.jetbrains.exposed.sql.vendors.currentDialect
import java.math.BigDecimal

// String Functions

/** Converts this string expression to lower case. */
fun <T : String?> Expression<T>.lowerCase(): LowerCase<T> = LowerCase(this)

/** Converts this string expression to upper case. */
fun <T : String?> Expression<T>.upperCase(): UpperCase<T> = UpperCase(this)

fun <T : String?> Expression<T>.groupConcat(
    separator: String? = null,
    distinct: Boolean = false,
    orderBy: Pair<Expression<*>, SortOrder>
): GroupConcat<T> = GroupConcat(this, separator, distinct, orderBy)

fun <T : String?> Expression<T>.groupConcat(
    separator: String? = null,
    distinct: Boolean = false,
    orderBy: Array<Pair<Expression<*>, SortOrder>> = emptyArray()
): GroupConcat<T> = GroupConcat(this, separator, distinct, *orderBy)

/** Extract a substring from this string expression that begins at the specified [start] and with the specified [length]. */
fun <T : String?> Expression<T>.substring(start: Int, length: Int): Substring<T> = Substring(this, intLiteral(start), intLiteral(length))

/** Removes the longest string containing only spaces from both ends of string expression. */
fun <T : String?> Expression<T>.trim(): Trim<T> = Trim(this)


// General-Purpose Aggregate Functions

/** Returns the minimum value of this expression across all non-null input values, or `null` if there are no non-null values. */
fun <T : Comparable<T>, S : T?> ExpressionWithColumnType<in S>.min(): Min<T, S> = Min<T, S>(this, this.columnType)

/** Returns the maximum value of this expression across all non-null input values, or `null` if there are no non-null values. */
fun <T : Comparable<T>, S : T?> ExpressionWithColumnType<in S>.max(): Max<T, S> = Max<T, S>(this, this.columnType)

/** Returns the average (arithmetic mean) value of this expression across all non-null input values, or `null` if there are no non-null values. */
fun <T : Comparable<T>, S : T?> ExpressionWithColumnType<in S>.avg(scale: Int = 2): Avg<T, S> = Avg<T, S>(this, scale)

/** Returns the sum of this expression across all non-null input values, or `null` if there are no non-null values. */
fun <T : Any?> ExpressionWithColumnType<T>.sum(): Sum<T> = Sum(this, this.columnType)

/** Returns the number of input rows for which the value of this expression is not null. */
fun ExpressionWithColumnType<*>.count(): Count = Count(this)

/** Returns the number of distinct input rows for which the value of this expression is not null. */
fun Column<*>.countDistinct(): Count = Count(this, true)


// Aggregate Functions for Statistics

/**
 * Returns the population standard deviation of the non-null input values, or `null` if there are no non-null values.
 *
 * @param scale The scale of the decimal column expression returned.
 */
fun <T : Any?> ExpressionWithColumnType<T>.stdDevPop(scale: Int = 2): StdDevPop<T> = StdDevPop(this, scale)

/**
 * Returns the sample standard deviation of the non-null input values, or `null` if there are no non-null values.
 *
 * @param scale The scale of the decimal column expression returned.
 */
fun <T : Any?> ExpressionWithColumnType<T>.stdDevSamp(scale: Int = 2): StdDevSamp<T> = StdDevSamp(this, scale)

/**
 * Returns the population variance of the non-null input values (square of the population standard deviation), or `null` if there are no non-null values.
 *
 * @param scale The scale of the decimal column expression returned.
 */
fun <T : Any?> ExpressionWithColumnType<T>.varPop(scale: Int = 2): VarPop<T> = VarPop(this, scale)

/**
 * Returns the sample variance of the non-null input values (square of the sample standard deviation), or `null` if there are no non-null values.
 *
 * @param scale The scale of the decimal column expression returned.
 */
fun <T : Any?> ExpressionWithColumnType<T>.varSamp(scale: Int = 2): VarSamp<T> = VarSamp(this, scale)


// Sequence Manipulation Functions

/** Advances this sequence and returns the new value. */
fun Sequence.nextVal(): NextVal = NextVal(this)


// Value Expressions

/** Specifies a conversion from one data type to another. */
fun <R : Any> Expression<*>.castTo(columnType: IColumnType): Cast<R> = Cast(this, columnType)


// Misc.

/**
 * Calls a custom SQL function with the specified [functionName] and passes this expression as its only argument.
 */
fun <T : Any?> ExpressionWithColumnType<T>.function(functionName: String): CustomFunction<T?> = CustomFunction(functionName, columnType, this)

/**
 * Calls a custom SQL function with the specified [functionName], that returns a string, and passing [params] as its arguments.
 */
fun CustomStringFunction(
    functionName: String,
    vararg params: Expression<*>
): CustomFunction<String?> = CustomFunction(functionName, VarCharColumnType(), *params)

/**
 * Calls a custom SQL function with the specified [functionName], that returns a long, and passing [params] as its arguments.
 */
fun CustomLongFunction(
    functionName: String,
    vararg params: Expression<*>
): CustomFunction<Long?> = CustomFunction(functionName, LongColumnType(), *params)


<<<<<<< HEAD
open class SqlExpressionBuilderClass {
    fun <T, S:T?, E:ExpressionWithColumnType<S>, R:T> coalesce(expr: E, alternate: ExpressionWithColumnType<out T>) : ExpressionWithColumnType<R> =
            Coalesce(expr, alternate)
=======
/**
 * Builder object for creating SQL expressions.
 */
object SqlExpressionBuilder {
>>>>>>> efc21320

    // Comparison Operators

    /** Checks if this expression is equals to some [t] value. */
    infix fun <T> ExpressionWithColumnType<T>.eq(t: T): Op<Boolean> = if (t == null) isNull() else EqOp(this, wrap(t))

    /** Checks if this expression is equals to some [other] expression. */
    infix fun <T, S1 : T?, S2 : T?> Expression<in S1>.eq(other: Expression<in S2>): EqOp = EqOp(this, other)

    /** Checks if this expression is equals to some [t] value. */
    infix fun <T : Comparable<T>, E : EntityID<T>?> ExpressionWithColumnType<E>.eq(t: T?): Op<Boolean> {
        if (t == null) {
            return isNull()
        }
        @Suppress("UNCHECKED_CAST")
        val table = (columnType as EntityIDColumnType<*>).idColumn.table as IdTable<T>
        val entityID = EntityID(t, table)
        return EqOp(this, wrap(entityID))
    }


    /** Checks if this expression is not equals to some [other] value. */
    infix fun <T> ExpressionWithColumnType<T>.neq(other: T): Op<Boolean> = if (other == null) isNotNull() else NeqOp(this, wrap(other))

    /** Checks if this expression is not equals to some [other] expression. */
    infix fun <T, S1 : T?, S2 : T?> Expression<in S1>.neq(other: Expression<in S2>): NeqOp = NeqOp(this, other)

    /** Checks if this expression is not equals to some [t] value. */
    infix fun <T : Comparable<T>> ExpressionWithColumnType<EntityID<T>>.neq(t: T?): Op<Boolean> = if (t == null) isNotNull() else NeqOp(this, wrap(t))


    /** Checks if this expression is less than some [t] value. */
    infix fun <T : Comparable<T>, S : T?> ExpressionWithColumnType<in S>.less(t: T): LessOp = LessOp(this, wrap(t))

    /** Checks if this expression is less than some [other] expression. */
    infix fun <T : Comparable<T>, S : T?> ExpressionWithColumnType<in S>.less(other: Expression<in S>): LessOp = LessOp(this, other)

    /** Checks if this expression is less than some [t] value. */
    @JvmName("lessEntityID")
    infix fun <T : Comparable<T>> ExpressionWithColumnType<EntityID<T>>.less(t: T): LessOp = LessOp(this, wrap(t))


    /** Checks if this expression is less than or equal to some [t] value */
    infix fun <T : Comparable<T>, S : T?> ExpressionWithColumnType<in S>.lessEq(t: T): LessEqOp = LessEqOp(this, wrap(t))

    /** Checks if this expression is less than or equal to some [other] expression */
    infix fun <T : Comparable<T>, S : T?> ExpressionWithColumnType<in S>.lessEq(other: Expression<in S>): LessEqOp = LessEqOp(this, other)

    /** Checks if this expression is less than or equal to some [t] value */
    @JvmName("lessEqEntityID")
    infix fun <T : Comparable<T>> ExpressionWithColumnType<EntityID<T>>.lessEq(t: T): LessEqOp = LessEqOp(this, wrap(t))


    /** Checks if this expression is greater than some [t] value. */
    infix fun <T : Comparable<T>, S : T?> ExpressionWithColumnType<in S>.greater(t: T): GreaterOp = GreaterOp(this, wrap(t))

    /** Checks if this expression is greater than some [other] expression. */
    infix fun <T : Comparable<T>, S : T?> ExpressionWithColumnType<in S>.greater(other: Expression<in S>): GreaterOp = GreaterOp(this, other)

    /** Checks if this expression is greater than some [t] value. */
    @JvmName("greaterEntityID")
    infix fun <T : Comparable<T>> ExpressionWithColumnType<EntityID<T>>.greater(t: T): GreaterOp = GreaterOp(this, wrap(t))


    /** Checks if this expression is greater than or equal to some [t] value */
    infix fun <T : Comparable<T>, S : T?> ExpressionWithColumnType<in S>.greaterEq(t: T): GreaterEqOp = GreaterEqOp(this, wrap(t))

    /** Checks if this expression is greater than or equal to some [other] expression */
    infix fun <T : Comparable<T>, S : T?> ExpressionWithColumnType<in S>.greaterEq(other: Expression<in S>): GreaterEqOp = GreaterEqOp(this, other)

    /** Checks if this expression is greater than or equal to some [t] value */
    @JvmName("greaterEqEntityID")
    infix fun <T : Comparable<T>> ExpressionWithColumnType<EntityID<T>>.greaterEq(t: T): GreaterEqOp = GreaterEqOp(this, wrap(t))


    // Comparison Predicates

    /** Returns `true` if this expression is between the values [from] and [to], `false` otherwise. */
    fun <T, S : T?> ExpressionWithColumnType<S>.between(from: T, to: T): Between = Between(this, asLiteral(from), asLiteral(to))

    /** Returns `true` if this expression is null, `false` otherwise. */
    fun <T> ExpressionWithColumnType<T>.isNull(): IsNullOp = IsNullOp(this)

    /** Returns `true` if this expression is not null, `false` otherwise. */
    fun <T> ExpressionWithColumnType<T>.isNotNull(): IsNotNullOp = IsNotNullOp(this)


    // Mathematical Operators

    /** Adds the [t] value to this expression. */
    infix operator fun <T> ExpressionWithColumnType<T>.plus(t: T): PlusOp<T, T> = PlusOp(this, wrap(t), columnType)

    /** Adds the [other] expression to this expression. */
    infix operator fun <T, S : T> ExpressionWithColumnType<T>.plus(other: Expression<S>): PlusOp<T, S> = PlusOp(this, other, columnType)


    /** Subtracts the [t] value from this expression. */
    infix operator fun <T> ExpressionWithColumnType<T>.minus(t: T): MinusOp<T, T> = MinusOp(this, wrap(t), columnType)

    /** Subtracts the [other] expression from this expression. */
    infix operator fun <T, S : T> ExpressionWithColumnType<T>.minus(other: Expression<S>): MinusOp<T, S> = MinusOp(this, other, columnType)


    /** Multiplies this expression by the [t] value. */
    infix operator fun <T> ExpressionWithColumnType<T>.times(t: T): TimesOp<T, T> = TimesOp(this, wrap(t), columnType)

    /** Multiplies this expression by the [other] expression. */
    infix operator fun <T, S : T> ExpressionWithColumnType<T>.times(other: Expression<S>): TimesOp<T, S> = TimesOp(this, other, columnType)


    /** Divides this expression by the [t] value. */
    infix operator fun <T> ExpressionWithColumnType<T>.div(t: T): DivideOp<T, T> = DivideOp(this, wrap(t), columnType)

    /** Divides this expression by the [other] expression. */
    infix operator fun <T, S : T> ExpressionWithColumnType<T>.div(other: Expression<S>): DivideOp<T, S> = DivideOp(this, other, columnType)


    /** Calculates the remainder of dividing this expression by the [t] value. */
    infix operator fun <T : Number?, S : T> ExpressionWithColumnType<T>.rem(t: S): ModOp<T, S> = ModOp(this, wrap(t), columnType)

    /** Calculates the remainder of dividing this expression by the [other] expression. */
    infix operator fun <T : Number?, S : Number> ExpressionWithColumnType<T>.rem(other: Expression<S>): ModOp<T, S> = ModOp(this, other, columnType)


    /** Calculates the remainder of dividing this expression by the [t] value. */
    infix fun <T : Number?, S : T> ExpressionWithColumnType<T>.mod(t: S): ModOp<T, S> = this % t

    /** Calculates the remainder of dividing this expression by the [other] expression. */
    infix fun <T : Number?, S : Number> ExpressionWithColumnType<T>.mod(other: Expression<S>): ModOp<T, S> = this % other


    // String Functions

    /** Concatenates the text representations of all the [expr]. */
    fun <T : String?> concat(vararg expr: Expression<T>): Concat<T> = Concat("", *expr)

    /** Concatenates the text representations of all the [expr] using the specified [separator]. */
    fun <T : String?> concat(separator: String = "", expr: List<Expression<T>>): Concat<T> = Concat(separator, *expr.toTypedArray())


    // Pattern Matching

    /** Checks if this expression matches the specified [pattern]. */
    infix fun <T : String?> ExpressionWithColumnType<T>.like(pattern: String): LikeOp = LikeOp(this, stringParam(pattern))

    /** Checks if this expression matches the specified [pattern]. */
    @JvmName("likeWithEntityID")
    infix fun ExpressionWithColumnType<EntityID<String>>.like(pattern: String): LikeOp = LikeOp(this, stringParam(pattern))

    /** Checks if this expression matches the specified [pattern]. */
    infix fun <T : String?> ExpressionWithColumnType<T>.match(pattern: String): Op<Boolean> = match(pattern, null)

    /** Checks if this expression matches the specified [pattern] using the specified match [mode]. */
    fun <T : String?> ExpressionWithColumnType<T>.match(
        pattern: String,
        mode: FunctionProvider.MatchMode?
    ): Op<Boolean> = with(currentDialect.functionProvider) { this@match.match(pattern, mode) }

    /** Checks if this expression doesn't match the specified [pattern]. */
    infix fun <T : String?> ExpressionWithColumnType<T>.notLike(pattern: String): NotLikeOp = NotLikeOp(this, stringParam(pattern))

    /** Checks if this expression doesn't match the specified [pattern]. */
    @JvmName("notLikeWithEntityID")
    infix fun ExpressionWithColumnType<EntityID<String>>.notLike(pattern: String): NotLikeOp = NotLikeOp(this, stringParam(pattern))

    /** Checks if this expression matches the [pattern]. Supports regular expressions. */
    infix fun <T : String?> ExpressionWithColumnType<T>.regexp(pattern: String): RegexpOp<T> = RegexpOp(this, stringParam(pattern), true)

    /** Checks if this expression matches the [pattern]. Supports regular expressions. */
    fun <T : String?> ExpressionWithColumnType<T>.regexp(
        pattern: Expression<String>,
        caseSensitive: Boolean = true
    ): RegexpOp<T> = RegexpOp(this, pattern, caseSensitive)

    /** Checks if this expression doesn't match the [pattern]. Supports regular expressions. */
    @Deprecated("Use not(RegexpOp()) instead", ReplaceWith("regexp(pattern).not()"), DeprecationLevel.ERROR)
    infix fun <T : String?> ExpressionWithColumnType<T>.notRegexp(pattern: String): Op<Boolean> = TODO()


    // Conditional Expressions

    /** Returns the first of its arguments that is not null. */
    fun <T, S : T?, E : ExpressionWithColumnType<S>, R : T> coalesce(expr: E, alternate: ExpressionWithColumnType<out T>): Coalesce<T?, S, T?> =
        Coalesce(expr, alternate)

    fun case(value: Expression<*>? = null): Case = Case(value)


    // Subquery Expressions

    /** Checks if this expression is equals to any row returned from [query]. */
    infix fun <T> ExpressionWithColumnType<T>.inSubQuery(query: Query): InSubQueryOp<T> = InSubQueryOp(this, query)

    /** Checks if this expression is not equals to any row returned from [query]. */
    infix fun <T> ExpressionWithColumnType<T>.notInSubQuery(query: Query): NotInSubQueryOp<T> = NotInSubQueryOp(this, query)


    // Array Comparisons

    /** Checks if this expression is equals to any element from [list]. */
    infix fun <T> ExpressionWithColumnType<T>.inList(list: Iterable<T>): InListOrNotInListOp<T> = InListOrNotInListOp(this, list, isInList = true)

    /** Checks if this expression is equals to any element from [list]. */
    @Suppress("UNCHECKED_CAST")
    @JvmName("inListIds")
    infix fun <T : Comparable<T>> Column<EntityID<T>>.inList(list: Iterable<T>): InListOrNotInListOp<EntityID<T>> {
        val idTable = (columnType as EntityIDColumnType<T>).idColumn.table as IdTable<T>
        return inList(list.map { EntityIDFunctionProvider.createEntityID(it, idTable) })
    }

    /** Checks if this expression is not equals to any element from [list]. */
    infix fun <T> ExpressionWithColumnType<T>.notInList(list: Iterable<T>): InListOrNotInListOp<T> = InListOrNotInListOp(this, list, isInList = false)

    /** Checks if this expression is not equals to any element from [list]. */
    @Suppress("UNCHECKED_CAST")
    @JvmName("notInListIds")
    infix fun <T : Comparable<T>> Column<EntityID<T>>.notInList(list: Iterable<T>): InListOrNotInListOp<EntityID<T>> {
        val idTable = (columnType as EntityIDColumnType<T>).idColumn.table as IdTable<T>
        return notInList(list.map { EntityIDFunctionProvider.createEntityID(it, idTable) })
    }


    // Misc.

    /** Returns the specified [value] as a query parameter of type [T]. */
    @Suppress("UNCHECKED_CAST")
    fun <T, S : T?> ExpressionWithColumnType<in S>.wrap(value: T): QueryParameter<T> = when (value) {
        is Boolean -> booleanParam(value)
        is Short -> shortParam(value)
        is Int -> intParam(value)
        is Long -> longParam(value)
        is Float -> floatParam(value)
        is Double -> doubleParam(value)
        is String -> stringParam(value)
        else -> QueryParameter(value, columnType)
    } as QueryParameter<T>

    /** Returns the specified [value] as a literal of type [T]. */
    @Suppress("UNCHECKED_CAST")
    fun <T, S : T?> ExpressionWithColumnType<S>.asLiteral(value: T): LiteralOp<T> = when (value) {
        is Boolean -> booleanLiteral(value)
        is Short -> shortLiteral(value)
        is Int -> intLiteral(value)
        is Long -> longLiteral(value)
        is Float -> floatLiteral(value)
        is Double -> doubleLiteral(value)
        is String -> stringLiteral(value)
        is ByteArray -> stringLiteral(value.toString(Charsets.UTF_8))
        else -> LiteralOp(columnType, value)
    } as LiteralOp<T>

<<<<<<< HEAD
    fun<T, S: T?> ExpressionWithColumnType<S>.between(from: T, to: T): Op<Boolean> = Between(this, asLiteral(from), asLiteral(to))

    fun ExpressionWithColumnType<Int>.intToDecimal(): ExpressionWithColumnType<BigDecimal> = NoOpConversion(this, DecimalColumnType(15, 0))

    fun <T : String?> ExpressionWithColumnType<T>.match(pattern: String, mode: FunctionProvider.MatchMode?): Op<Boolean> {
        return with(currentDialect.functionProvider) {
            this@match.match(pattern, mode)
        }
    }

    infix fun <T: String?> ExpressionWithColumnType<T>.match(pattern: String): Op<Boolean> = match(pattern, null)

    fun <T:String?> concat(vararg expr: Expression<T>) = Concat("", *expr)
    fun <T:String?> concat(separator: String = "", expr: List<Expression<T>>) = Concat(separator, *expr.toTypedArray())
}

object SqlExpressionBuilder: SqlExpressionBuilderClass()
=======
    fun ExpressionWithColumnType<Int>.intToDecimal(): NoOpConversion<Int, BigDecimal> = NoOpConversion(this, DecimalColumnType(15, 0))
}
>>>>>>> efc21320
<|MERGE_RESOLUTION|>--- conflicted
+++ resolved
@@ -122,16 +122,8 @@
 ): CustomFunction<Long?> = CustomFunction(functionName, LongColumnType(), *params)
 
 
-<<<<<<< HEAD
+
 open class SqlExpressionBuilderClass {
-    fun <T, S:T?, E:ExpressionWithColumnType<S>, R:T> coalesce(expr: E, alternate: ExpressionWithColumnType<out T>) : ExpressionWithColumnType<R> =
-            Coalesce(expr, alternate)
-=======
-/**
- * Builder object for creating SQL expressions.
- */
-object SqlExpressionBuilder {
->>>>>>> efc21320
 
     // Comparison Operators
 
@@ -383,25 +375,10 @@
         else -> LiteralOp(columnType, value)
     } as LiteralOp<T>
 
-<<<<<<< HEAD
-    fun<T, S: T?> ExpressionWithColumnType<S>.between(from: T, to: T): Op<Boolean> = Between(this, asLiteral(from), asLiteral(to))
-
-    fun ExpressionWithColumnType<Int>.intToDecimal(): ExpressionWithColumnType<BigDecimal> = NoOpConversion(this, DecimalColumnType(15, 0))
-
-    fun <T : String?> ExpressionWithColumnType<T>.match(pattern: String, mode: FunctionProvider.MatchMode?): Op<Boolean> {
-        return with(currentDialect.functionProvider) {
-            this@match.match(pattern, mode)
-        }
-    }
-
-    infix fun <T: String?> ExpressionWithColumnType<T>.match(pattern: String): Op<Boolean> = match(pattern, null)
-
-    fun <T:String?> concat(vararg expr: Expression<T>) = Concat("", *expr)
-    fun <T:String?> concat(separator: String = "", expr: List<Expression<T>>) = Concat(separator, *expr.toTypedArray())
-}
-
-object SqlExpressionBuilder: SqlExpressionBuilderClass()
-=======
     fun ExpressionWithColumnType<Int>.intToDecimal(): NoOpConversion<Int, BigDecimal> = NoOpConversion(this, DecimalColumnType(15, 0))
 }
->>>>>>> efc21320
+
+/**
+ * Builder object for creating SQL expressions.
+ */
+object SqlExpressionBuilder: SqlExpressionBuilderClass()