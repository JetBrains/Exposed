--- conflicted
+++ resolved
@@ -439,14 +439,9 @@
     infix fun Expression<EntityID<String>>.notLike(pattern: LikePattern): LikeEscapeOp =
         LikeEscapeOp(this, stringParam(pattern.pattern), false, pattern.escapeChar)
 
-<<<<<<< HEAD
     /** Checks if this expression doesn't match the specified [pattern]. */
     infix fun <T : String?> Expression<T>.notLike(expression: ExpressionWithColumnType<String>): LikeEscapeOp =
         LikeEscapeOp(this, expression, false, null)
-=======
-    /** Checks if this expression doesn't match the specified [expression]. */
-    infix fun <T : String?> Expression<T>.notLike(expression: ExpressionWithColumnType<String>): LikeEscapeOp = LikeEscapeOp(this, expression, false, null)
->>>>>>> fc19a8eb
 
     /** Checks if this expression doesn't match the specified [expression]. */
     @JvmName("notLikeWithEntityIDAndExpression")
