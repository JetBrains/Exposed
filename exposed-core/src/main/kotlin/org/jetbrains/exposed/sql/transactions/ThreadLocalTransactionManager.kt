--- conflicted
+++ resolved
@@ -7,13 +7,7 @@
 import java.sql.SQLException
 
 class ThreadLocalTransactionManager(private val db: Database,
-<<<<<<< HEAD
-                                    @Volatile override var defaultIsolationLevel: Int,
                                     @Volatile override var defaultRepetitionAttempts: Int) : ITransactionManager {
-
-    val threadLocal = ThreadLocal<ITransaction>()
-=======
-                                    @Volatile override var defaultRepetitionAttempts: Int) : TransactionManager {
 
     @Volatile override var defaultIsolationLevel: Int = -1
         get() {
@@ -23,8 +17,7 @@
             return field
         }
 
-    val threadLocal = ThreadLocal<Transaction>()
->>>>>>> b63ce469
+    val threadLocal = ThreadLocal<ITransaction>()
 
     override fun newTransaction(isolation: Int, outerTransaction: ITransaction?): ITransaction =
         (outerTransaction?.takeIf { !db.useNestedTransactions } ?:
