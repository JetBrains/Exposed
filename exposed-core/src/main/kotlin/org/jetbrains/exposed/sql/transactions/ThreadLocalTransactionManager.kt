package org.jetbrains.exposed.sql.transactions

import org.jetbrains.exposed.exceptions.ExposedSQLException
import org.jetbrains.exposed.sql.*
import org.jetbrains.exposed.sql.statements.api.ExposedConnection
import org.jetbrains.exposed.sql.statements.api.ExposedSavepoint
import java.sql.SQLException

class ThreadLocalTransactionManager(private val db: Database,
                                    @Volatile override var defaultRepetitionAttempts: Int) : ITransactionManager {

    @Volatile override var defaultIsolationLevel: Int = -1
        get() {
            if (field == -1) {
                field = Database.getDefaultIsolationLevel(db)
            }
            return field
        }

    val threadLocal = ThreadLocal<ITransaction>()

    override fun newTransaction(isolation: Int, outerTransaction: ITransaction?): ITransaction =
        (outerTransaction?.takeIf { !db.useNestedTransactions } ?:
            ThreadLocalTransaction(
                db = db,
                transactionIsolation = outerTransaction?.transactionIsolation ?: isolation,
                threadLocal = threadLocal,
                outerTransaction = outerTransaction
            )
<<<<<<< HEAD
        ).apply {
            threadLocal.set(this)
=======
        )).apply {
            bindTransactionToThread(this)
>>>>>>> bee29f3b
        }

    override fun currentOrNull(): ITransaction? = threadLocal.get()

    override fun <T> keepAndRestoreTransactionRefAfterRun(db: Database?, block: () -> T): T {
        val currentTransaction = this.currentOrNull()
        return try {
            block()
        } finally {
            this.threadLocal.set(currentTransaction)
        }
    }

    override fun bindTransactionToThread(transaction: Transaction?) {
        if (transaction != null)
            threadLocal.set(transaction)
        else
            threadLocal.remove()
    }

    private class ThreadLocalTransaction(
        override val db: Database,
        override val transactionIsolation: Int,
        val threadLocal: ThreadLocal<ITransaction>,
        override val outerTransaction: ITransaction?
    ) : Transaction(db, transactionIsolation, outerTransaction, null, false) {

        private val connectionLazy = lazy(LazyThreadSafetyMode.NONE) {
            outerTransaction?.connection ?: db.connector().apply {
                autoCommit = false
                transactionIsolation = this@ThreadLocalTransaction.transactionIsolation
            }
        }
        override val connection: ExposedConnection<*>
            get() = connectionLazy.value

        private val useSavePoints = outerTransaction != null && db.useNestedTransactions
        private var savepoint: ExposedSavepoint? = if (useSavePoints) {
            connection.setSavepoint(savepointName)
        } else null


        override fun txCommit() {
            if (connectionLazy.isInitialized()) {
                if (!useSavePoints) {
                    connection.commit()
                } else {
                    // do nothing in nested. close() will commit everything and release savepoint.
                }
            }
        }

        override fun txRollback() {
            if (connectionLazy.isInitialized() && !connection.isClosed) {
                if (useSavePoints && savepoint != null) {
                    connection.rollback(savepoint!!)
                    savepoint = connection.setSavepoint(savepointName)
                } else {
                    connection.rollback()
                }
            }
        }

        override fun close() {
            try {
                if (!useSavePoints) {
                    if (connectionLazy.isInitialized()) connection.close()
                } else {
                    savepoint?.let {
                        connection.releaseSavepoint(it)
                        savepoint = null
                    }
                }
            } finally {
                threadLocal.set(outerTransaction)
            }
        }

        private val savepointName: String
            get() {
                var nestedLevel = 0
                var currenTransaction = outerTransaction
                while(currenTransaction?.outerTransaction != null) {
                    nestedLevel++
                    currenTransaction = currenTransaction.outerTransaction
                }
                return "Exposed_savepoint_$nestedLevel"
            }
    }
}

fun <T> transaction(db: Database? = null, statement: ITransaction.() -> T): T =
    transaction(db.transactionManager.defaultIsolationLevel, db.transactionManager.defaultRepetitionAttempts, db, statement)

fun <T> transaction(transactionIsolation: Int, repetitionAttempts: Int, db: Database? = null, statement: ITransaction.() -> T): T = db.transactionManager.keepAndRestoreTransactionRefAfterRun(db) {
    val outer = ITransactionManager.currentOrNull()

    if (outer != null && (db == null || outer.db == db)) {
        val outerManager = outer.db.transactionManager

        val transaction = outerManager.newTransaction(transactionIsolation, outer)
        try {
            transaction.statement().also {
                if(outer.db.useNestedTransactions)
                    transaction.commit()
            }
        } finally {
            ITransactionManager.resetCurrent(outerManager)
        }
    } else {
        val existingForDb = db?.transactionManager
        existingForDb?.currentOrNull()?.let { transaction ->
            val currentManager = outer?.db.transactionManager
            try {
                ITransactionManager.resetCurrent(existingForDb)
                transaction.statement().also {
                    if(db.useNestedTransactions)
                        transaction.commit()
                }
            } finally {
                ITransactionManager.resetCurrent(currentManager)
            }
        } ?: inTopLevelTransaction(transactionIsolation, repetitionAttempts, db, null, statement)
    }
}

fun <T> inTopLevelTransaction(
        transactionIsolation: Int,
        repetitionAttempts: Int,
        db: Database? = null,
        outerTransaction: ITransaction? = null,
        statement: ITransaction.() -> T
): T {

    fun run():T {
        var repetitions = 0

        val outerManager = outerTransaction?.db.transactionManager.takeIf { it?.currentOrNull() != null }

        while (true) {
            db?.let { db.transactionManager.let { m -> ITransactionManager.resetCurrent(m) } }
            val transaction: ITransaction = db.transactionManager.newTransaction(transactionIsolation, outerTransaction)

            try {
                val answer = transaction.statement()
                transaction.commit()
                return answer
            } catch (e: SQLException) {
                val exposedSQLException = e as? ExposedSQLException
                val queriesToLog = exposedSQLException?.causedByQueries()?.joinToString(";\n")
                    ?: "${transaction.currentStatement}"
                val message = "Transaction attempt #$repetitions failed: ${e.message}. Statement(s): $queriesToLog"
                exposedSQLException?.contexts?.forEach {
                    transaction.getInterceptors().filterIsInstance<SqlLogger>().forEach { logger ->
                        logger.log(it, transaction)
                    }
                }
                exposedLogger.warn(message, e)
                transaction.rollbackLoggingException { exposedLogger.warn("Transaction rollback failed: ${it.message}. See previous log line for statement", it) }
                repetitions++
                if (repetitions >= repetitionAttempts) {
                    throw e
                }
            } catch (e: Throwable) {
                val currentStatement = transaction.currentStatement
                transaction.rollbackLoggingException { exposedLogger.warn("Transaction rollback failed: ${it.message}. Statement: $currentStatement", it) }
                throw e
            } finally {
                ITransactionManager.resetCurrent(outerManager)
                val currentStatement = transaction.currentStatement
                try {
                    currentStatement?.let {
                        it.closeIfPossible()
                        transaction.currentStatement = null
                    }
                    transaction.closeExecutedStatements()
                } catch (e: Exception) {
                    exposedLogger.warn("Statements close failed", e)
                }
                transaction.closeLoggingException { exposedLogger.warn("Transaction close failed: ${it.message}. Statement: $currentStatement", it) }
            }
        }
    }

    return db.transactionManager.keepAndRestoreTransactionRefAfterRun(db) {
        run()
    }
}
<<<<<<< HEAD
=======

internal fun <T> keepAndRestoreTransactionRefAfterRun(db: Database? = null, block: () -> T): T {
    val manager = db.transactionManager
    val currentTransaction = manager.currentOrNull()
    return try {
        block()
    } finally {
        manager.bindTransactionToThread(currentTransaction)
    }
}
>>>>>>> bee29f3b
<|MERGE_RESOLUTION|>--- conflicted
+++ resolved
@@ -27,27 +27,22 @@
                 threadLocal = threadLocal,
                 outerTransaction = outerTransaction
             )
-<<<<<<< HEAD
         ).apply {
-            threadLocal.set(this)
-=======
-        )).apply {
             bindTransactionToThread(this)
->>>>>>> bee29f3b
         }
 
     override fun currentOrNull(): ITransaction? = threadLocal.get()
 
     override fun <T> keepAndRestoreTransactionRefAfterRun(db: Database?, block: () -> T): T {
-        val currentTransaction = this.currentOrNull()
+        val manager = db.transactionManager
+        val currentTransaction = manager.currentOrNull()
         return try {
             block()
         } finally {
-            this.threadLocal.set(currentTransaction)
-        }
-    }
-
-    override fun bindTransactionToThread(transaction: Transaction?) {
+            manager.bindTransactionToThread(currentTransaction)
+        }
+    }
+    override fun bindTransactionToThread(transaction: ITransaction?) {
         if (transaction != null)
             threadLocal.set(transaction)
         else
@@ -222,16 +217,3 @@
         run()
     }
 }
-<<<<<<< HEAD
-=======
-
-internal fun <T> keepAndRestoreTransactionRefAfterRun(db: Database? = null, block: () -> T): T {
-    val manager = db.transactionManager
-    val currentTransaction = manager.currentOrNull()
-    return try {
-        block()
-    } finally {
-        manager.bindTransactionToThread(currentTransaction)
-    }
-}
->>>>>>> bee29f3b
