--- conflicted
+++ resolved
@@ -97,7 +97,11 @@
             dialects[prefix] = dialect
         }
 
-<<<<<<< HEAD
+        fun registerJdbcDriver(prefix: String, driverClassName: String, dialect: String) {
+            driverMapping[prefix] = driverClassName
+            dialectMapping[prefix] = dialect
+        }
+
         /**
          * Attempts to make a connection to a database.
          *
@@ -108,13 +112,6 @@
          * @param setupConnection   used to apply operations on the established connection
          * @param manager           used to register a transaction manager
          */
-=======
-        fun registerJdbcDriver(prefix: String, driverClassName: String, dialect: String) {
-            driverMapping[prefix] = driverClassName
-            dialectMapping[prefix] = dialect
-        }
-
->>>>>>> 313cf07d
         private fun doConnect(
             explicitVendor: String?,
             getNewConnection: () -> Connection,
