--- conflicted
+++ resolved
@@ -62,17 +62,12 @@
         }
 
         val index = fieldIndex[c]
-<<<<<<< HEAD
-                ?: fieldIndex[fieldIndex.keys.firstOrNull { it == c }]
-                ?: ((c as? Column<*>)?.columnType as? EntityIDColumnType<*>)?.let { fieldIndex[it.idColumn] }
-                ?: error("$c is not in record set")
-=======
             ?: ((c as? Column<*>)?.columnType as? EntityIDColumnType<*>)?.let { fieldIndex[it.idColumn] }
             ?: fieldIndex.keys.firstOrNull {
-                ((it as? Column<*>)?.columnType as? EntityIDColumnType<*>)?.idColumn == c
+                it == c  // If same column but different schema
+                        || ((it as? Column<*>)?.columnType as? EntityIDColumnType<*>)?.idColumn == c
             }?.let { fieldIndex[it] }
             ?: error("$c is not in record set")
->>>>>>> 3608eece
 
         return data[index] as T?
     }
