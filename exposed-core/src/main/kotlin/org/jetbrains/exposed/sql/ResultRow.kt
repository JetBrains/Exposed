package org.jetbrains.exposed.sql

import org.jetbrains.exposed.sql.transactions.TransactionManager
import org.jetbrains.exposed.sql.vendors.withDialect
import java.sql.ResultSet

class ResultRow(
    val fieldIndex: Map<Expression<*>, Int>,
    private val data: Array<Any?> = arrayOfNulls<Any?>(fieldIndex.size)
) {
    private val database: Database? = TransactionManager.currentOrNull()?.db
    private val lookUpCache = HashMap<Expression<*>, Any?>()

    /**
     * Retrieves value of a given expression on this row.
     *
     * @param expression expression to evaluate
     * @throws IllegalStateException if expression is not in record set or if result value is uninitialized
     *
     * @see [getOrNull] to get null in the cases an exception would be thrown
     */
    operator fun <T> get(expression: Expression<T>): T {
        if (expression in lookUpCache) return lookUpCache[expression] as T

        val d = getRaw(expression)

        if (d == null && expression is Column<*> && expression.dbDefaultValue != null && !expression.columnType.nullable) {
            exposedLogger.warn(
                "Column ${TransactionManager.current().fullIdentity(expression)} is marked as not null, " +
                    "has default db value, but returns null. Possible have to re-read it from DB."
            )
        }

        val result = database?.dialect?.let {
            withDialect(it) {
                rawToColumnValue(d, expression)
            }
        } ?: rawToColumnValue(d, expression)
        lookUpCache[expression] = result
        return result
    }

    operator fun <T> set(expression: Expression<out T>, value: T) {
        setInternal(expression, value)
        lookUpCache.remove(expression)
    }

    private fun <T> setInternal(expression: Expression<out T>, value: T) {
        val index = getExpressionIndex(expression)
        data[index] = value
    }

    fun <T> hasValue(expression: Expression<T>): Boolean = fieldIndex[expression]?.let { data[it] != NotInitializedValue } ?: false

    fun <T> getOrNull(expression: Expression<T>): T? = if (hasValue(expression)) get(expression) else null

    @Suppress("UNCHECKED_CAST")
    private fun <T> rawToColumnValue(raw: T?, expression: Expression<T>): T {
        return when {
            raw == null -> null
<<<<<<< HEAD
            raw == NotInitializedValue -> error("$c is not initialized yet")
            c is ExpressionAlias<T> && c.delegate is ExpressionWithColumnType<T> -> c.delegate.columnType.valueFromDB(raw)
            c is ExpressionWithColumnType<T> -> c.columnType.valueFromDB(raw)
            c is Op.OpBoolean || c is ExpressionAlias<T> && c.delegate is Op.OpBoolean -> BooleanColumnType.INSTANCE.valueFromDB(raw)
=======
            raw == NotInitializedValue -> error("$expression is not initialized yet")
            expression is ExpressionAlias<T> && expression.delegate is ExpressionWithColumnType<T> -> expression.delegate.columnType.valueFromDB(raw)
            expression is ExpressionWithColumnType<T> -> expression.columnType.valueFromDB(raw)
            expression is Op.OpBoolean -> BooleanColumnType.INSTANCE.valueFromDB(raw)
>>>>>>> b6759bbe
            else -> raw
        } as T
    }

    @Suppress("UNCHECKED_CAST")
    private fun <T> getRaw(expression: Expression<T>): T? {
        if (expression is CompositeColumn<T>) {
            val rawParts = expression.getRealColumns().associateWith { getRaw(it) }
            return expression.restoreValueFromParts(rawParts)
        }

        val index = getExpressionIndex(expression)
        return data[index] as T?
    }

    /**
     * Retrieves the index of a given expression in the [fieldIndex] map.
     *
     * @param expression expression for which to get the index
     * @throws IllegalStateException if expression is not in record set
     */
    private fun <T> getExpressionIndex(expression: Expression<T>): Int {
        return fieldIndex[expression]
            ?: fieldIndex.keys.firstOrNull { exp ->
                when (exp) {
                    // exp is Column<*> && exp.table is Alias<*> -> exp.table.delegate == c
                    is Column<*> -> (exp.columnType as? EntityIDColumnType<*>)?.idColumn == expression
                    is ExpressionAlias<*> -> exp.delegate == expression
                    else -> false
                }
            }?.let { exp -> fieldIndex[exp] }
            ?: error("$expression is not in record set")
    }

    override fun toString(): String =
        fieldIndex.entries.joinToString { "${it.key}=${data[it.value]}" }

    internal object NotInitializedValue

    companion object {

        fun create(rs: ResultSet, fieldsIndex: Map<Expression<*>, Int>): ResultRow {
            return ResultRow(fieldsIndex).apply {
                fieldsIndex.forEach { (field, index) ->
                    val columnType = (field as? ExpressionWithColumnType)?.columnType
                    val value = if (columnType != null) {
                        columnType.readObject(rs, index + 1)
                    } else {
                        rs.getObject(index + 1)
                    }
                    data[index] = value
                }
            }
        }

        fun createAndFillValues(data: Map<Expression<*>, Any?>): ResultRow {
            val fieldIndex = HashMap<Expression<*>, Int>(data.size)
            val values = arrayOfNulls<Any?>(data.size)
            data.entries.forEachIndexed { i, columnAndValue ->
                val (column, value) = columnAndValue
                fieldIndex[column] = i
                values[i] = value
            }
            return ResultRow(fieldIndex, values)
        }

        fun createAndFillDefaults(columns: List<Column<*>>): ResultRow =
            ResultRow(columns.withIndex().associate { it.value to it.index }).apply {
                columns.forEach {
                    val value = when {
                        it.defaultValueFun != null -> it.defaultValueFun!!()
                        it.columnType.nullable -> null
                        else -> NotInitializedValue
                    }
                    setInternal(it, value)
                }
            }
    }
}<|MERGE_RESOLUTION|>--- conflicted
+++ resolved
@@ -58,17 +58,10 @@
     private fun <T> rawToColumnValue(raw: T?, expression: Expression<T>): T {
         return when {
             raw == null -> null
-<<<<<<< HEAD
-            raw == NotInitializedValue -> error("$c is not initialized yet")
-            c is ExpressionAlias<T> && c.delegate is ExpressionWithColumnType<T> -> c.delegate.columnType.valueFromDB(raw)
-            c is ExpressionWithColumnType<T> -> c.columnType.valueFromDB(raw)
-            c is Op.OpBoolean || c is ExpressionAlias<T> && c.delegate is Op.OpBoolean -> BooleanColumnType.INSTANCE.valueFromDB(raw)
-=======
             raw == NotInitializedValue -> error("$expression is not initialized yet")
             expression is ExpressionAlias<T> && expression.delegate is ExpressionWithColumnType<T> -> expression.delegate.columnType.valueFromDB(raw)
             expression is ExpressionWithColumnType<T> -> expression.columnType.valueFromDB(raw)
-            expression is Op.OpBoolean -> BooleanColumnType.INSTANCE.valueFromDB(raw)
->>>>>>> b6759bbe
+            expression is Op.OpBoolean || (expression as? ExpressionAlias<T>)?.delegate is Op.OpBoolean -> BooleanColumnType.INSTANCE.valueFromDB(raw)
             else -> raw
         } as T
     }
