package org.jetbrains.exposed.sql.statements.api

import org.jetbrains.exposed.sql.vendors.ANSI_SQL_2003_KEYWORDS
import org.jetbrains.exposed.sql.vendors.VENDORS_KEYWORDS
import org.jetbrains.exposed.sql.vendors.currentDialect
import java.util.*

abstract class IdentifierManagerApi {
    abstract val quoteString: String
    protected abstract val isUpperCaseIdentifiers: Boolean
    protected abstract val isUpperCaseQuotedIdentifiers: Boolean
    protected abstract val isLowerCaseIdentifiers: Boolean
    protected abstract val isLowerCaseQuotedIdentifiers: Boolean
    protected abstract val supportsMixedIdentifiers: Boolean
    protected abstract val supportsMixedQuotedIdentifiers: Boolean
    protected abstract fun dbKeywords(): List<String>
    val keywords by lazy { ANSI_SQL_2003_KEYWORDS + VENDORS_KEYWORDS[currentDialect.name].orEmpty() + dbKeywords() }
    protected abstract val extraNameCharacters: String
    protected abstract val oracleVersion: OracleVersion
    protected abstract val maxColumnNameLength: Int

    protected enum class OracleVersion { Oracle11g, Oracle12plus, NonOracle }

    protected val identifierLengthLimit by lazy {
        when (oracleVersion) {
            OracleVersion.Oracle11g -> 30
            OracleVersion.Oracle12plus -> 128
            else -> maxColumnNameLength.takeIf { it > 0 } ?: Int.MAX_VALUE
        }
    }

    val checkedIdentities = object : LinkedHashMap<String, Boolean>(100) {
        override fun removeEldestEntry(eldest: MutableMap.MutableEntry<String, Boolean>?): Boolean = size >= 1000
    }

    private fun String.isIdentifier() = !isEmpty() && first().isIdentifierStart() && all { it.isIdentifierStart() || it in '0'..'9' }
    private fun Char.isIdentifierStart(): Boolean = this in 'a'..'z' || this in 'A'..'Z' || this == '_' || this in extraNameCharacters

    fun needQuotes(identity: String): Boolean {
        return checkedIdentities.getOrPut(identity.toLowerCase()) {
            !identity.isAlreadyQuoted() && (keywords.any { identity.equals(it, true) } || !identity.isIdentifier())
        }
    }

    private fun String.isAlreadyQuoted() = startsWith(quoteString) && endsWith(quoteString)

    fun shouldQuoteIdentifier(identity: String): Boolean {
        val alreadyQuoted = identity.isAlreadyQuoted()
        val alreadyLower = identity == identity.toLowerCase()
        val alreadyUpper = identity == identity.toUpperCase()
        return when {
            alreadyQuoted -> false
            supportsMixedIdentifiers -> false
            alreadyLower && isLowerCaseIdentifiers -> false
            alreadyUpper && isUpperCaseIdentifiers -> false
            oracleVersion != OracleVersion.NonOracle -> false
            supportsMixedQuotedIdentifiers && (!alreadyLower && !alreadyUpper) -> true
            else -> false
        }
    }

    fun inProperCase(identity: String): String {
        val alreadyQuoted = identity.isAlreadyQuoted()
        return when {
            alreadyQuoted && supportsMixedQuotedIdentifiers -> identity
            alreadyQuoted && isUpperCaseQuotedIdentifiers -> identity.toUpperCase()
            alreadyQuoted && isLowerCaseQuotedIdentifiers -> identity.toLowerCase()
            supportsMixedIdentifiers -> identity
            oracleVersion != OracleVersion.NonOracle -> identity.toUpperCase()
            isUpperCaseIdentifiers -> identity.toUpperCase()
            isLowerCaseIdentifiers -> identity.toLowerCase()
            else -> identity
        }
    }

    fun quoteIfNecessary(identity: String): String {
        return if (identity.contains('.'))
            identity.split('.').joinToString(".") { quoteTokenIfNecessary(it) }
        else {
            quoteTokenIfNecessary(identity)
        }
    }

    fun quoteIdentifierWhenWrongCaseOrNecessary(identity: String): String {
        val inProperCase = inProperCase(identity)
        return if (shouldQuoteIdentifier(identity) && inProperCase != identity)
            quote(identity)
        else
            quoteIfNecessary(inProperCase)
    }

    fun cutIfNecessaryAndQuote(identity: String) = quoteIfNecessary(identity.take(identifierLengthLimit))

<<<<<<< HEAD
    fun quoteTokenIfNecessary(token: String) : String = if (needQuotes(token)) quote(token) else token
=======
    private fun quoteTokenIfNecessary(token: String): String = if (needQuotes(token)) quote(token) else token
>>>>>>> bacfb1e2

    private fun quote(identity: String) = "$quoteString$identity$quoteString".trim()
}<|MERGE_RESOLUTION|>--- conflicted
+++ resolved
@@ -91,11 +91,7 @@
 
     fun cutIfNecessaryAndQuote(identity: String) = quoteIfNecessary(identity.take(identifierLengthLimit))
 
-<<<<<<< HEAD
-    fun quoteTokenIfNecessary(token: String) : String = if (needQuotes(token)) quote(token) else token
-=======
-    private fun quoteTokenIfNecessary(token: String): String = if (needQuotes(token)) quote(token) else token
->>>>>>> bacfb1e2
+    fun quoteTokenIfNecessary(token: String): String = if (needQuotes(token)) quote(token) else token
 
     private fun quote(identity: String) = "$quoteString$identity$quoteString".trim()
 }