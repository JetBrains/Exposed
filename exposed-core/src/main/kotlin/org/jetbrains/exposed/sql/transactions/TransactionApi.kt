--- conflicted
+++ resolved
@@ -57,13 +57,11 @@
 
     var defaultRepetitionAttempts: Int
 
-<<<<<<< HEAD
-    fun newTransaction(isolation: Int = defaultIsolationLevel,
-                       readOnly: Boolean = defaultReadOnly,
-                       outerTransaction: Transaction? = null) : Transaction
-=======
-    fun newTransaction(isolation: Int = defaultIsolationLevel, outerTransaction: Transaction? = null): Transaction
->>>>>>> 254a5b18
+    fun newTransaction(
+        isolation: Int = defaultIsolationLevel, 
+        readOnly: Boolean = defaultReadOnly,
+        outerTransaction: Transaction? = null
+    ): Transaction
 
     fun currentOrNull(): Transaction?
 
