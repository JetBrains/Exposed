package org.jetbrains.exposed.sql

import org.jetbrains.exposed.sql.transactions.ITransaction
import org.jetbrains.exposed.sql.transactions.ITransactionManager
import org.jetbrains.exposed.sql.vendors.*
import java.util.*

object SchemaUtils {
    private class TableDepthGraph(val tables: List<Table>) {
        val graph = fetchAllTables().associate { t ->
            t to t.columns.mapNotNull { c ->
                c.referee?.let{ it.table to c.columnType.nullable }
            }.toMap()
        }

        private fun fetchAllTables(): HashSet<Table> {
            val result = HashSet<Table>()

            fun parseTable(table: Table) {
                if (result.add(table)) {
                    table.columns.forEach {
                        it.referee?.table?.let(::parseTable)
                    }
                }
            }
            tables.forEach(::parseTable)
            return result
        }

        fun sorted() : List<Table> {
            val visited = mutableSetOf<Table>()
            val result = arrayListOf<Table>()

            fun traverse(table: Table) {
                if (table !in visited) {
                    visited += table
                    graph.getValue(table).forEach { (t, _) ->
                        if (t !in visited) {
                            traverse(t)
                        }
                    }
                    result += table
                }
            }

            tables.forEach(::traverse)
            return result
        }

        fun hasCycle() : Boolean {
            val visited = mutableSetOf<Table>()
            val recursion = mutableSetOf<Table>()

            val sortedTables = sorted()

            fun traverse(table: Table) : Boolean {
                if (table in recursion) return true
                if (table in visited) return false
                recursion += table
                visited += table
                return if (graph[table]!!.any{ traverse(it.key) }) {
                    true
                } else {
                    recursion -= table
                    false
                }
            }
            return sortedTables.any { traverse(it) }
        }
    }

    fun sortTablesByReferences(tables: Iterable<Table>) = TableDepthGraph(tables.toList()).sorted()
    fun checkCycle(vararg tables: Table) = TableDepthGraph(tables.toList()).hasCycle()

    fun createStatements(vararg tables: Table): List<String> {
        if (tables.isEmpty())
            return emptyList()

        val toCreate = sortTablesByReferences(tables.toList()).filterNot { it.exists() }
        val alters = arrayListOf<String>()
        return toCreate.flatMap { table ->
            val (create, alter) = table.ddl.partition { it.startsWith("CREATE ") }
            val indicesDDL = table.indices.flatMap { createIndex(it) }
            alters += alter
            create + indicesDDL
        } + alters
    }

    fun createSequence(vararg seq: Sequence, inBatch: Boolean = false) {
        with(ITransactionManager.current()) {
            val createStatements = seq.flatMap { it.createStatement() }
            execStatements(inBatch, createStatements)
        }
    }

    fun dropSequence(vararg seq: Sequence, inBatch: Boolean = false) {
        with(ITransactionManager.current()) {
            val dropStatements = seq.flatMap { it.dropStatement() }
            execStatements(inBatch, dropStatements)
        }
    }

    fun createFKey(reference: Column<*>): List<String> {
        val foreignKey = reference.foreignKey
        require(foreignKey != null && (foreignKey.deleteRule != null || foreignKey.updateRule != null)) { "$reference does not reference anything" }
        return foreignKey.createStatement()
    }

    fun createIndex(index: Index) = index.createStatement()

    private fun addMissingColumnsStatements(vararg tables: Table): List<String> {
        with(ITransactionManager.current()) {
            val statements = ArrayList<String>()
            if (tables.isEmpty())
                return statements

            val existingTableColumns = logTimeSpent("Extracting table columns") {
                currentDialect.tableColumns(*tables)
            }

            for (table in tables) {
                //create columns
                val thisTableExistingColumns = existingTableColumns[table].orEmpty()
                val missingTableColumns = table.columns.filterNot { c -> thisTableExistingColumns.any { it.name.equals(c.name, true) } }
                missingTableColumns.flatMapTo(statements) { it.ddl }

                if (db.supportsAlterTableWithAddColumn) {
                    // create indexes with new columns
                    for (index in table.indices) {
                        if (index.columns.any { missingTableColumns.contains(it) }) {
                            statements.addAll(createIndex(index))
                        }
                    }

                    // sync nullability of existing columns
                    val incorrectNullabilityColumns = table.columns.filter { c ->
                        thisTableExistingColumns.any { c.name.equals(it.name, true) && it.nullable != c.columnType.nullable }
                    }
                    incorrectNullabilityColumns.flatMapTo(statements) { it.modifyStatement() }
                }
            }

            if (db.supportsAlterTableWithAddColumn) {
                val existingColumnConstraint = logTimeSpent("Extracting column constraints") {
                    db.dialect.columnConstraints(*tables)
                }

                for (table in tables) {
                    for (column in table.columns) {
                        val foreignKey = column.foreignKey
                        if (foreignKey != null) {
                            val existingConstraint = existingColumnConstraint[table to column]?.firstOrNull()
                            if (existingConstraint == null) {
                                statements.addAll(createFKey(column))
                            } else if (existingConstraint.target.table != foreignKey.target.table
                                    || foreignKey.deleteRule != existingConstraint.deleteRule
                                    || foreignKey.updateRule != existingConstraint.updateRule) {
                                statements.addAll(existingConstraint.dropStatement())
                                statements.addAll(createFKey(column))
                            }
                        }
                    }
                }
            }

            return statements
        }
    }

    private fun ITransaction.execStatements(inBatch: Boolean, statements: List<String>) {
        if (inBatch)
            execInBatch(statements)
        else {
            for (statement in statements) {
                exec(statement)
            }
        }
    }
    fun <T : Table> create(vararg tables: T, inBatch: Boolean = false) {
        with(ITransactionManager.current()) {
            execStatements(inBatch, createStatements(*tables))
            commit()
            currentDialect.resetCaches()
        }
    }

    /**
     * Creates databases
     *
     * @param databases the names of the databases
     * @param inBatch flag to perform database creation in a single batch
     */
    fun createDatabase(vararg databases: String, inBatch: Boolean = false) {
        with(ITransactionManager.current()) {
            val createStatements = databases.flatMap { listOf(currentDialect.createDatabase(it)) }
            execStatements(inBatch, createStatements)
        }
    }

    /**
     * Drops databases
     *
     * @param databases the names of the databases
     * @param inBatch flag to perform database creation in a single batch
     */
    fun dropDatabase(vararg databases: String, inBatch: Boolean = false) {
        with(ITransactionManager.current()) {
            val createStatements = databases.flatMap { listOf(currentDialect.dropDatabase(it)) }
            execStatements(inBatch, createStatements)
        }
    }

    /**
     * This function should be used in cases when you want an easy-to-use auto-actualization of database scheme.
     * It will create all absent tables, add missing columns for existing tables if it's possible (columns are nullable or have default values).
     *
     * Also if there is inconsistency in DB vs code mappings (excessive or absent indexes)
     * then DDLs to fix it will be logged to exposedLogger.
     *
     * This functionality is based on jdbc metadata what might be a bit slow, so it is recommended to call this function once
     * at application startup and provide all tables you want to actualize.
     *
     * Please note, that execution of this function concurrently might lead to unpredictable state in database due to
     * non-transactional behavior of some DBMS on processing DDL statements (e.g. MySQL) and metadata caches.

     * To prevent such cases is advised to use any "global" synchronization you prefer (via redis, memcached, etc) or
     * with Exposed's provided lock based on synchronization on a dummy "Buzy" table (@see SchemaUtils#withDataBaseLock).
     */
    fun createMissingTablesAndColumns(vararg tables: Table, inBatch: Boolean = false) {
        with(ITransactionManager.current()) {
            db.dialect.resetCaches()
            val createStatements = logTimeSpent("Preparing create tables statements") {
                createStatements(*tables)
            }
            logTimeSpent("Executing create tables statements") {
                execStatements(inBatch, createStatements)
                commit()
            }

            val alterStatements = logTimeSpent("Preparing alter table statements") {
                addMissingColumnsStatements(*tables)
            }
            logTimeSpent("Executing alter table statements") {
                execStatements(inBatch, alterStatements)
                commit()
            }
            val executedStatements = createStatements + alterStatements
            logTimeSpent("Checking mapping consistence") {
                val modifyTablesStatements = checkMappingConsistence(*tables).filter { it !in executedStatements }
                execStatements(inBatch, modifyTablesStatements)
                commit()
            }
            db.dialect.resetCaches()
        }
    }


    /**
     * Creates table with name "busy" (if not present) and single column to be used as "synchronization" point. Table wont be dropped after execution.
     *
     * All code provided in _body_ closure will be executed only if there is no another code which running under "withDataBaseLock" at same time.
     * That means that concurrent execution of long running tasks under "database lock" might lead to that only first of them will be really executed.
     */
    fun <T> ITransaction.withDataBaseLock(body: () -> T) {
        val buzyTable = object : Table("busy") {
            val busy = bool("busy").uniqueIndex()
        }
        create(buzyTable)
        val isBusy = buzyTable.selectAll().forUpdate().any()
        if (!isBusy) {
            buzyTable.insert { it[buzyTable.busy] = true }
            try {
                body()
            } finally {
                buzyTable.deleteAll()
                connection.commit()
            }
        }
    }

    fun drop(vararg tables: Table, inBatch: Boolean = false) {
        if (tables.isEmpty()) return
        with(ITransactionManager.current()) {
            var tablesForDeletion =
                    sortTablesByReferences(tables.toList())
                            .reversed()
                            .filter { it in tables }
            if (!currentDialect.supportsIfNotExists) {
                tablesForDeletion = tablesForDeletion.filter { it.exists() }
            }
            val dropStatements = tablesForDeletion.flatMap { it.dropStatement() }
            execStatements(inBatch, dropStatements)
            currentDialect.resetCaches()
        }
    }

    /**
     * Sets the current default schema to [schema]. Supported by H2, MariaDB, Mysql, Oracle, PostgreSQL and SQL Server.
     * SQLite doesn't support schemas.
     *
     * @sample org.jetbrains.exposed.sql.tests.shared.SchemaTests
     */
    fun setSchema(schema: Schema, inBatch: Boolean = false) {
        with(ITransactionManager.current()) {
            val createStatements = schema.setSchemaStatement()

            execStatements(inBatch, createStatements)

            /** Sets manually the database name in connection.catalog for Mysql.
             * Mysql doesn't change catalog after executing "Use db" statement*/
            if(currentDialect is MysqlDialect) {
                connection.catalog = schema.identifier
            }
        }
    }

    /**
     * Creates schemas
     *
     * @sample org.jetbrains.exposed.sql.tests.shared.SchemaTests
     *
     * @param schemas the names of the schemas
     * @param inBatch flag to perform schema creation in a single batch
     */
    fun createSchema(vararg schemas: Schema, inBatch: Boolean = false) {
<<<<<<< HEAD
        with(ITransactionManager.current()) {
            val createStatements = schemas.flatMap { it.createStatement() }
=======
        if (schemas.isEmpty()) return
        with(TransactionManager.current()) {
            val toCreate = schemas.distinct().filterNot { it.exists() }
            val createStatements = toCreate.flatMap { it.createStatement() }
>>>>>>> 9c043daa
            execStatements(inBatch, createStatements)
            commit()
            currentDialect.resetSchemaCaches()
        }
    }

    /**
     * Drops schemas
     *
     * **Note** that when you are using Mysql or MariaDB, this will fail if you try to drop a schema that
     * contains a table that is referenced by a table in another schema.
     *
     * @sample org.jetbrains.exposed.sql.tests.shared.SchemaTests
     *
     * @param schemas the names of the schema
     * @param cascade flag to drop schema and all of its objects and all objects that depend on those objects.
     * You don't have to specify this option when you are using Mysql or MariaDB
     * because whether you specify it or not, all objects in the schema will be dropped.
     * @param inBatch flag to perform schema creation in a single batch
     */
<<<<<<< HEAD
    fun dropSchema(vararg schemas: Schema, inBatch: Boolean = false) {
        with(ITransactionManager.current()) {
            val dropStatements = schemas.flatMap { it.dropStatement() }
=======
    fun dropSchema(vararg schemas: Schema, cascade: Boolean = false, inBatch: Boolean = false) {
        if (schemas.isEmpty()) return
        with(TransactionManager.current()) {
            val schemasForDeletion = if (currentDialect.supportsIfNotExists) schemas.distinct() else schemas.distinct().filter { it.exists() }
            val dropStatements = schemasForDeletion.flatMap { it.dropStatement(cascade) }

>>>>>>> 9c043daa
            execStatements(inBatch, dropStatements)

            currentDialect.resetSchemaCaches()
        }
    }
}<|MERGE_RESOLUTION|>--- conflicted
+++ resolved
@@ -323,15 +323,10 @@
      * @param inBatch flag to perform schema creation in a single batch
      */
     fun createSchema(vararg schemas: Schema, inBatch: Boolean = false) {
-<<<<<<< HEAD
-        with(ITransactionManager.current()) {
-            val createStatements = schemas.flatMap { it.createStatement() }
-=======
         if (schemas.isEmpty()) return
-        with(TransactionManager.current()) {
+            with(ITransactionManager.current()) {
             val toCreate = schemas.distinct().filterNot { it.exists() }
             val createStatements = toCreate.flatMap { it.createStatement() }
->>>>>>> 9c043daa
             execStatements(inBatch, createStatements)
             commit()
             currentDialect.resetSchemaCaches()
@@ -352,18 +347,12 @@
      * because whether you specify it or not, all objects in the schema will be dropped.
      * @param inBatch flag to perform schema creation in a single batch
      */
-<<<<<<< HEAD
-    fun dropSchema(vararg schemas: Schema, inBatch: Boolean = false) {
-        with(ITransactionManager.current()) {
-            val dropStatements = schemas.flatMap { it.dropStatement() }
-=======
     fun dropSchema(vararg schemas: Schema, cascade: Boolean = false, inBatch: Boolean = false) {
         if (schemas.isEmpty()) return
-        with(TransactionManager.current()) {
+        with(ITransactionManager.current()) {
             val schemasForDeletion = if (currentDialect.supportsIfNotExists) schemas.distinct() else schemas.distinct().filter { it.exists() }
             val dropStatements = schemasForDeletion.flatMap { it.dropStatement(cascade) }
 
->>>>>>> 9c043daa
             execStatements(inBatch, dropStatements)
 
             currentDialect.resetSchemaCaches()
