package org.jetbrains.exposed.sql.statements.api

import org.jetbrains.exposed.sql.IColumnType
import java.io.InputStream
import java.sql.ResultSet

interface PreparedStatementApi {

    var fetchSize: Int?

    fun fillParameters(args: Iterable<Pair<IColumnType, Any?>>): Int {
        args.forEachIndexed { index, (c, v) ->
            c.setParameter(this, index + 1, c.valueToDB(v))
        }

        return args.count() + 1
    }

    fun addBatch()

    fun executeQuery(): ResultSet

    fun executeUpdate(): Int

    val resultSet: ResultSet?

    operator fun set(index: Int, value: Any)

    fun setNull(index: Int, columnType: IColumnType)

    fun setInputStream(index: Int, inputStream: InputStream)

    fun closeIfPossible()

<<<<<<< HEAD
    fun executeBatch() : List<Int>
    
    fun cancel()
=======
    fun executeBatch(): List<Int>
>>>>>>> 254a5b18
}<|MERGE_RESOLUTION|>--- conflicted
+++ resolved
@@ -32,11 +32,7 @@
 
     fun closeIfPossible()
 
-<<<<<<< HEAD
-    fun executeBatch() : List<Int>
+    fun executeBatch(): List<Int>
     
     fun cancel()
-=======
-    fun executeBatch(): List<Int>
->>>>>>> 254a5b18
 }