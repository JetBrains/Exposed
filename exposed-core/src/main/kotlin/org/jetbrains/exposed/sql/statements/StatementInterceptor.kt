--- conflicted
+++ resolved
@@ -17,12 +17,9 @@
 interface StatementInterceptor {
     /** Performs steps before a statement, from the provided [context], is executed in a [transaction]. */
     fun beforeExecution(transaction: Transaction, context: StatementContext) {}
-<<<<<<< HEAD
     
     fun afterStatementPrepared(transaction: Transaction, preparedStatement: PreparedStatementApi) {}
     
-=======
-
     /**
      * Performs steps after [preparedStatement] has been created in a [transaction], but before the statement
      * has been executed.
@@ -30,7 +27,6 @@
     fun afterStatementPrepared(transaction: Transaction, preparedStatement: PreparedStatementApi) {}
 
     /** Performs steps after an [executedStatement], from the provided [contexts], is complete in [transaction]. */
->>>>>>> f1b6b93a
     fun afterExecution(transaction: Transaction, contexts: List<StatementContext>, executedStatement: PreparedStatementApi) {}
 
     /** Performs steps before a [transaction] is committed. */
