--- conflicted
+++ resolved
@@ -2,10 +2,7 @@
 
 import kotlinx.coroutines.flow.Flow
 import kotlinx.coroutines.flow.FlowCollector
-<<<<<<< HEAD
 import kotlinx.coroutines.flow.map
-=======
->>>>>>> 0a474644
 import kotlinx.coroutines.flow.toList
 import org.jetbrains.exposed.v1.core.Expression
 import org.jetbrains.exposed.v1.core.SortOrder
@@ -183,15 +180,7 @@
         override fun orderBy(vararg order: Pair<Expression<*>, SortOrder>) = source.orderBy(*order).mapLazy(f)
 
         override suspend fun collect(collector: FlowCollector<R>) {
-<<<<<<< HEAD
             loadedResult().forEach { collector.emit(it) }
-=======
-            if (loadedResult != null) {
-                loadedResult!!.forEach { collector.emit(it) }
-            } else {
-                source.collect { collector.emit(f(it)) }
-            }
->>>>>>> 0a474644
         }
     }
 }