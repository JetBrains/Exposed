package org.jetbrains.exposed

import org.jetbrains.exposed.sql.*
import org.jetbrains.exposed.sql.`java-time`.date
import org.jetbrains.exposed.sql.`java-time`.time
import org.jetbrains.exposed.sql.`java-time`.datetime
import org.jetbrains.exposed.sql.`java-time`.duration
import org.jetbrains.exposed.sql.`java-time`.timestamp
import org.jetbrains.exposed.sql.tests.DatabaseTestsBase
import org.jetbrains.exposed.sql.tests.TestDB
import org.jetbrains.exposed.sql.tests.shared.MiscTable
import org.jetbrains.exposed.sql.tests.shared.checkInsert
import org.jetbrains.exposed.sql.tests.shared.checkRow
import org.junit.Test
import java.math.BigDecimal
import java.time.Duration
import java.time.Instant
import java.time.LocalDate
import java.time.LocalDateTime
import java.time.LocalTime
import kotlin.test.assertEquals

object Misc : MiscTable() {
    val d = date("d")
    val dn = date("dn").nullable()

    val t = time("t")
    val tn = time("tn").nullable()

    val dt = datetime("dt")
    val dtn = datetime("dtn").nullable()

    val ts = timestamp("ts")
    val tsn = timestamp("tsn").nullable()

    val dr = duration("dr")
    val drn = duration("drn").nullable()
}

class MiscTableTest : DatabaseTestsBase() {
    @Test
    fun testInsert01() {
        val tbl = Misc
        val date = today
        val time = LocalTime.now()
        val dateTime = LocalDateTime.now()
        val timestamp = Instant.now()
        val duration = Duration.ofMinutes(1)

        withTables(tbl) {
            tbl.insert {
                it[by] = 13
                it[sm] = -10
                it[n] = 42
                it[d] = date
                it[t] = time
                it[dt] = dateTime
                it[ts] = timestamp
                it[dr] = duration
                it[e] = MiscTable.E.ONE
                it[es] = MiscTable.E.ONE
                it[c] = "test"
                it[s] = "test"
                it[dc] = BigDecimal("239.42")
                it[char] = '('
            }

            val row = tbl.selectAll().single()
            tbl.checkRow(
                row, 13, null, -10, null, 42, null, MiscTable.E.ONE, null, MiscTable.E.ONE,
                null, "test", null, "test", null, BigDecimal("239.42"), null, null, null
            )
<<<<<<< HEAD
            tbl.checkRowDates(row, date, null, time, null, dateTime, null, timestamp)
=======
            tbl.checkRowDates(row, date, null, time, null, timestamp, null, duration, null)
>>>>>>> 30b81432
            assertEquals('(', row[tbl.char])
        }
    }

    @Test
    fun testInsert02() {
        val tbl = Misc
        val date = today
        val time = LocalTime.now()
        val dateTime = LocalDateTime.now()
        val timestamp = Instant.now()
        val duration = Duration.ofMinutes(1)

        withTables(tbl) {
            tbl.insert {
                it[by] = 13
                it[byn] = null
                it[sm] = -10
                it[smn] = null
                it[n] = 42
                it[nn] = null
                it[d] = date
                it[dn] = null
                it[t] = time
                it[tn] = null
<<<<<<< HEAD
                it[dt] = dateTime
                it[ts] = timestamp
                it[dtn] = null
=======
                it[ts] = timestamp
                it[tsn] = null
                it[dr] = duration
                it[drn] = null
>>>>>>> 30b81432
                it[e] = MiscTable.E.ONE
                it[en] = null
                it[es] = MiscTable.E.ONE
                it[esn] = null
                it[c] = "test"
                it[cn] = null
                it[s] = "test"
                it[sn] = null
                it[dc] = BigDecimal("239.42")
                it[dcn] = null
                it[fcn] = null
            }

            val row = tbl.selectAll().single()
            tbl.checkRow(
                row, 13, null, -10, null, 42, null, MiscTable.E.ONE, null, MiscTable.E.ONE,
                null, "test", null, "test", null, BigDecimal("239.42"), null, null, null
            )
<<<<<<< HEAD
            tbl.checkRowDates(row, date, null, time, null, dateTime, null, timestamp)
=======
            tbl.checkRowDates(row, date, null, time, null, timestamp, null, duration, null)
>>>>>>> 30b81432
        }
    }

    @Test
    fun testInsert03() {
        val tbl = Misc
        val date = today
        val time = LocalTime.now()
        val dateTime = LocalDateTime.now()
        val timestamp = Instant.now()
        val duration = Duration.ofMinutes(1)

        withTables(tbl) {
            tbl.insert {
                it[by] = 13
                it[byn] = 13
                it[sm] = -10
                it[smn] = -10
                it[n] = 42
                it[nn] = 42
                it[d] = date
                it[dn] = date
                it[t] = time
                it[tn] = time
<<<<<<< HEAD
                it[dt] = dateTime
                it[ts] = timestamp
                it[dtn] = dateTime
=======
                it[ts] = timestamp
                it[tsn] = timestamp
                it[dr] = duration
                it[drn] = duration
>>>>>>> 30b81432
                it[e] = MiscTable.E.ONE
                it[en] = MiscTable.E.ONE
                it[es] = MiscTable.E.ONE
                it[esn] = MiscTable.E.ONE
                it[c] = "test"
                it[cn] = "test"
                it[s] = "test"
                it[sn] = "test"
                it[dc] = BigDecimal("239.42")
                it[dcn] = BigDecimal("239.42")
                it[fcn] = 239.42f
                it[dblcn] = 567.89
            }

            val row = tbl.selectAll().single()
            tbl.checkRow(
                row, 13, 13, -10, -10, 42, 42, MiscTable.E.ONE, MiscTable.E.ONE, MiscTable.E.ONE, MiscTable.E.ONE,
                "test", "test", "test", "test", BigDecimal("239.42"), BigDecimal("239.42"), 239.42f, 567.89
            )
<<<<<<< HEAD
            tbl.checkRowDates(row, date, date, time, time, dateTime, dateTime, timestamp)
=======
            tbl.checkRowDates(row, date, date, time, time, timestamp, timestamp, duration, duration)
>>>>>>> 30b81432
        }
    }

    @Test
    fun testInsert04() {
        val shortStringThatNeedsEscaping = "A'br"
        val stringThatNeedsEscaping = "A'braham Barakhyahu"
        val tbl = Misc
        val date = today
        val time = LocalTime.now()
        val dateTime = LocalDateTime.now()
        val timestamp = Instant.now()
        val duration = Duration.ofMinutes(1)

        withTables(tbl) {
            tbl.insert {
                it[by] = 13
                it[sm] = -10
                it[n] = 42
                it[d] = date
                it[t] = time
                it[dt] = dateTime
                it[ts] = timestamp
                it[dr] = duration
                it[e] = MiscTable.E.ONE
                it[es] = MiscTable.E.ONE
                it[c] = shortStringThatNeedsEscaping
                it[s] = stringThatNeedsEscaping
                it[dc] = BigDecimal("239.42")
            }

            val row = tbl.selectAll().single()
            tbl.checkRow(
                row, 13, null, -10, null, 42, null, MiscTable.E.ONE, null, MiscTable.E.ONE, null,
                shortStringThatNeedsEscaping, null, stringThatNeedsEscaping, null,
                BigDecimal("239.42"), null, null, null
            )
<<<<<<< HEAD
            tbl.checkRowDates(row, date, null, time, null, dateTime, null, timestamp)
=======
            tbl.checkRowDates(row, date, null, time, null, timestamp, null, duration, null)
>>>>>>> 30b81432
        }
    }

    @Test
    fun testInsertGet01() {
        val tbl = Misc
        val date = today
        val time = LocalTime.now()
        val dateTime = LocalDateTime.now()
        val timestamp = Instant.now()
        val duration = Duration.ofMinutes(1)

        withTables(tbl) {
            val row = tbl.insert {
                it[by] = 13
                it[sm] = -10
                it[n] = 42
                it[d] = date
                it[t] = time
                it[dt] = dateTime
                it[ts] = timestamp
                it[tsn] = timestamp
                it[dr] = duration
                it[e] = MiscTable.E.ONE
                it[es] = MiscTable.E.ONE
                it[c] = "test"
                it[s] = "test"
                it[dc] = BigDecimal("239.42")
                it[char] = '('
            }

            tbl.checkInsert(
                row, 13, null, -10, null, 42, null, MiscTable.E.ONE, null, MiscTable.E.ONE,
                null, "test", null, BigDecimal("239.42"), null, null, null
            )
<<<<<<< HEAD
            tbl.checkRowDates(row.resultedValues!!.single(), date, null, time, null, dateTime, null, timestamp, timestamp)
=======
            tbl.checkRowDates(row.resultedValues!!.single(), date, null, time, null, timestamp, timestamp, duration, null)
>>>>>>> 30b81432
            assertEquals('(', row[tbl.char])
        }
    }

    @Test
    fun testSelect01() {
        val tbl = Misc
        withTables(tbl) {
            val date = today
            val time = LocalTime.now()
            val dateTime = LocalDateTime.now()
            val timestamp = Instant.now()
            val duration = Duration.ofMinutes(1)
            val sTest = "test"
            val dec = BigDecimal("239.42")
            tbl.insert {
                it[by] = 13
                it[sm] = -10
                it[n] = 42
                it[d] = date
                it[t] = time
                it[dt] = dateTime
                it[ts] = timestamp
                it[dr] = duration
                it[e] = MiscTable.E.ONE
                it[es] = MiscTable.E.ONE
                it[c] = sTest
                it[s] = sTest
                it[dc] = dec
            }

            tbl.checkRowFull(
                tbl.select { tbl.n.eq(42) }.single(),
                by = 13,
                byn = null,
                sm = -10,
                smn = null,
                n = 42,
                nn = null,
                d = date,
                t = time,
                tn = null,
                dn = null,
                dt = dateTime,
                dtn = null,
                ts = timestamp,
                tsn = null,
                dr = duration,
                drn = null,
                e = MiscTable.E.ONE,
                en = null,
                es = MiscTable.E.ONE,
                esn = null,
                c = sTest,
                cn = null,
                s = sTest,
                sn = null,
                dc = dec,
                dcn = null,
                fcn = null,
                dblcn = null
            )
            tbl.checkRowFull(
                tbl.select { tbl.nn.isNull() }.single(),
                by = 13,
                byn = null,
                sm = -10,
                smn = null,
                n = 42,
                nn = null,
                d = date,
                dn = null,
                t = time,
                tn = null,dt = dateTime,
                dtn = null,
                ts = timestamp,
                tsn = null,
                dr = duration,
                drn = null,
                e = MiscTable.E.ONE,
                en = null,
                es = MiscTable.E.ONE,
                esn = null,
                c = sTest,
                cn = null,
                s = sTest,
                sn = null,
                dc = dec,
                dcn = null,
                fcn = null,
                dblcn = null
            )
            tbl.checkRowFull(
                tbl.select { tbl.nn.eq(null as Int?) }.single(),
                by = 13,
                byn = null,
                sm = -10,
                smn = null,
                n = 42,
                nn = null,
                d = date,
                dn = null,
                t = time,
                tn = null,
                dt = dateTime,
                dtn = null,
                ts = timestamp,
                tsn = null,
                dr = duration,
                drn = null,
                e = MiscTable.E.ONE,
                en = null,
                es = MiscTable.E.ONE,
                esn = null,
                c = sTest,
                cn = null,
                s = sTest,
                sn = null,
                dc = dec,
                dcn = null,
                fcn = null,
                dblcn = null
            )

            tbl.checkRowFull(
                tbl.select { tbl.d.eq(date) }.single(),
                by = 13,
                byn = null,
                sm = -10,
                smn = null,
                n = 42,
                nn = null,
                d = date,
                dn = null,
                t = time,
                tn = null,
                dt = dateTime,
                dtn = null,
                ts = timestamp,
                tsn = null,
                dr = duration,
                drn = null,
                e = MiscTable.E.ONE,
                en = null,
                es = MiscTable.E.ONE,
                esn = null,
                c = sTest,
                cn = null,
                s = sTest,
                sn = null,
                dc = dec,
                dcn = null,
                fcn = null,
                dblcn = null
            )
            tbl.checkRowFull(
                tbl.select { tbl.dn.isNull() }.single(),
                by = 13,
                byn = null,
                sm = -10,
                smn = null,
                n = 42,
                nn = null,
                d = date,
                dn = null,
                t = time,
                tn = null,
                dt = dateTime,
                dtn = null,
                ts = timestamp,
                tsn = null,
                dr = duration,
                drn = null,
                e = MiscTable.E.ONE,
                en = null,
                es = MiscTable.E.ONE,
                esn = null,
                c = sTest,
                cn = null,
                s = sTest,
                sn = null,
                dc = dec,
                dcn = null,
                fcn = null,
                dblcn = null
            )

            tbl.checkRowFull(
                tbl.select { tbl.dt.eq(dateTime) }.single(),
                by = 13,
                byn = null,
                sm = -10,
                smn = null,
                n = 42,
                nn = null,
                d = date,
                dn = null,
                t = time,
                tn = null,
                dt = dateTime,
                dtn = null,
                ts = timestamp,
                tsn = null,
                dr = duration,
                drn = null,
                e = MiscTable.E.ONE,
                en = null,
                es = MiscTable.E.ONE,
                esn = null,
                c = sTest,
                cn = null,
                s = sTest,
                sn = null,
                dc = dec,
                dcn = null,
                fcn = null,
                dblcn = null
            )
            tbl.checkRowFull(
                tbl.select { tbl.dtn.isNull() }.single(),
                by = 13,
                byn = null,
                sm = -10,
                smn = null,
                n = 42,
                nn = null,
                d = date,
                dn = null,
                t = time,
                tn = null,
                dt = dateTime,
                dtn = null,
                ts = timestamp,
                tsn = null,
                dr = duration,
                drn = null,
                e = MiscTable.E.ONE,
                en = null,
                es = MiscTable.E.ONE,
                esn = null,
                c = sTest,
                cn = null,
                s = sTest,
                sn = null,
                dc = dec,
                dcn = null,
                fcn = null,
                dblcn = null
            )

            tbl.checkRowFull(
                tbl.select { tbl.e.eq(MiscTable.E.ONE) }.single(),
                by = 13,
                byn = null,
                sm = -10,
                smn = null,
                n = 42,
                nn = null,
                d = date,
                dn = null,
                t = time,
                tn = null,
                dt = dateTime,
                dtn = null,
                ts = timestamp,
                tsn = null,
                dr = duration,
                drn = null,
                e = MiscTable.E.ONE,
                en = null,
                es = MiscTable.E.ONE,
                esn = null,
                c = sTest,
                cn = null,
                s = sTest,
                sn = null,
                dc = dec,
                dcn = null,
                fcn = null,
                dblcn = null
            )
            tbl.checkRowFull(
                tbl.select { tbl.en.isNull() }.single(),
                by = 13,
                byn = null,
                sm = -10,
                smn = null,
                n = 42,
                nn = null,
                d = date,
                dn = null,
                t = time,
                tn = null,
                dt = dateTime,
                dtn = null,
                ts = timestamp,
                tsn = null,
                dr = duration,
                drn = null,
                e = MiscTable.E.ONE,
                en = null,
                es = MiscTable.E.ONE,
                esn = null,
                c = sTest,
                cn = null,
                s = sTest,
                sn = null,
                dc = dec,
                dcn = null,
                fcn = null,
                dblcn = null
            )
            tbl.checkRowFull(
                tbl.select { tbl.en.eq(null as MiscTable.E?) }.single(),
                by = 13,
                byn = null,
                sm = -10,
                smn = null,
                n = 42,
                nn = null,
                d = date,
                dn = null,
                t = time,
                tn = null,
                dt = dateTime,
                dtn = null,
                ts = timestamp,
                tsn = null,
                dr = duration,
                drn = null,
                e = MiscTable.E.ONE,
                en = null,
                es = MiscTable.E.ONE,
                esn = null,
                c = sTest,
                cn = null,
                s = sTest,
                sn = null,
                dc = dec,
                dcn = null,
                fcn = null,
                dblcn = null
            )

            tbl.checkRowFull(
                tbl.select { tbl.s.eq(sTest) }.single(),
                by = 13,
                byn = null,
                sm = -10,
                smn = null,
                n = 42,
                nn = null,
                d = date,
                dn = null,
                t = time,
                tn = null,
                dt = dateTime,
                dtn = null,
                ts = timestamp,
                tsn = null,
                dr = duration,
                drn = null,
                e = MiscTable.E.ONE,
                en = null,
                es = MiscTable.E.ONE,
                esn = null,
                c = sTest,
                cn = null,
                s = sTest,
                sn = null,
                dc = dec,
                dcn = null,
                fcn = null,
                dblcn = null
            )
            tbl.checkRowFull(
                tbl.select { tbl.sn.isNull() }.single(),
                by = 13,
                byn = null,
                sm = -10,
                smn = null,
                n = 42,
                nn = null,
                d = date,
                dn = null,
                t = time,
                tn = null,
                dt = dateTime,
                dtn = null,
                ts = timestamp,
                tsn = null,
                dr = duration,
                drn = null,
                e = MiscTable.E.ONE,
                en = null,
                es = MiscTable.E.ONE,
                esn = null,
                c = sTest,
                cn = null,
                s = sTest,
                sn = null,
                dc = dec,
                dcn = null,
                fcn = null,
                dblcn = null
            )
            tbl.checkRowFull(
                tbl.select { tbl.sn.eq(null as String?) }.single(),
                by = 13,
                byn = null,
                sm = -10,
                smn = null,
                n = 42,
                nn = null,
                d = date,
                dn = null,
                t = time,
                tn = null,
                dt = dateTime,
                dtn = null,
                ts = timestamp,
                tsn = null,
                dr = duration,
                drn = null,
                e = MiscTable.E.ONE,
                en = null,
                es = MiscTable.E.ONE,
                esn = null,
                c = sTest,
                cn = null,
                s = sTest,
                sn = null,
                dc = dec,
                dcn = null,
                fcn = null,
                dblcn = null
            )
        }
    }

    @Test
    fun testSelect02() {
        val tbl = Misc
        withTables(tbl) {
            val date = today
            val time = LocalTime.now()
            val dateTime = LocalDateTime.now()
            val timestamp = Instant.now()
            val duration = Duration.ofMinutes(1)
            val sTest = "test"
            val eOne = MiscTable.E.ONE
            val dec = BigDecimal("239.42")
            tbl.insert {
                it[by] = 13
                it[byn] = 13
                it[sm] = -10
                it[smn] = -10
                it[n] = 42
                it[nn] = 42
                it[d] = date
                it[dn] = date
                it[t] = time
                it[tn] = time
<<<<<<< HEAD
                it[dt] = dateTime
                it[ts] = timestamp
                it[dtn] = dateTime
=======
                it[ts] = timestamp
                it[tsn] = timestamp
                it[dr] = duration
                it[drn] = duration
>>>>>>> 30b81432
                it[e] = eOne
                it[en] = eOne
                it[es] = eOne
                it[esn] = eOne
                it[c] = sTest
                it[cn] = sTest
                it[s] = sTest
                it[sn] = sTest
                it[dc] = dec
                it[dcn] = dec
                it[fcn] = 239.42f
                it[dblcn] = 567.89
            }

            tbl.checkRowFull(
                tbl.select { tbl.nn.eq(42) }.single(),
                by = 13,
                byn = 13,
                sm = -10,
                smn = -10,
                n = 42,
                nn = 42,
                d = date,
                dn = date,
                t = time,
                tn = time,
                dt = dateTime,
                dtn = dateTime,
                ts = timestamp,
                tsn = timestamp,
                dr = duration,
                drn = duration,
                e = eOne,
                en = eOne,
                es = eOne,
                esn = eOne,
                c = sTest,
                cn = sTest,
                s = sTest,
                sn = sTest,
                dc = dec,
                dcn = dec,
                fcn = 239.42f,
                dblcn = 567.89
            )
            tbl.checkRowFull(
                tbl.select { tbl.nn.neq<Int?>(null) }.single(),
                by = 13,
                byn = 13,
                sm = -10,
                smn = -10,
                n = 42,
                nn = 42,
                d = date,
                dn = date,
                t = time,
                tn = time,
                dt = dateTime,
                dtn = dateTime,
                ts = timestamp,
                tsn = timestamp,
                dr = duration,
                drn = duration,
                e = eOne,
                en = eOne,
                es = eOne,
                esn = eOne,
                c = sTest,
                cn = sTest,
                s = sTest,
                sn = sTest,
                dc = dec,
                dcn = dec,
                fcn = 239.42f,
                dblcn = 567.89
            )

            tbl.checkRowFull(
                tbl.select { tbl.dn.eq(date) }.single(),
                by = 13,
                byn = 13,
                sm = -10,
                smn = -10,
                n = 42,
                nn = 42,
                d = date,
                dn = date,
                t = time,
                tn = time,
                dt = dateTime,
                dtn = dateTime,
                ts = timestamp,
                tsn = timestamp,
                dr = duration,
                drn = duration,
                e = eOne,
                en = eOne,
                es = eOne,
                esn = eOne,
                c = sTest,
                cn = sTest,
                s = sTest,
                sn = sTest,
                dc = dec,
                dcn = dec,
                fcn = 239.42f,
                dblcn = 567.89
            )
            tbl.checkRowFull(
                tbl.select { tbl.dn.isNotNull() }.single(),
                by = 13,
                byn = 13,
                sm = -10,
                smn = -10,
                n = 42,
                nn = 42,
                d = date,
                dn = date,
                t = time,
                tn = time,
                dt = dateTime,
                dtn = dateTime,
                ts = timestamp,
                tsn = timestamp,
                dr = duration,
                drn = duration,
                e = eOne,
                en = eOne,
                es = eOne,
                esn = eOne,
                c = sTest,
                cn = sTest,
                s = sTest,
                sn = sTest,
                dc = dec,
                dcn = dec,
                fcn = 239.42f,
                dblcn = 567.89
            )

            tbl.checkRowFull(
                tbl.select { tbl.dt.eq(dateTime) }.single(),
                by = 13,
                byn = 13,
                sm = -10,
                smn = -10,
                n = 42,
                nn = 42,
                d = date,
                dn = date,
                t = time,
                tn = time,
                dt = dateTime,
                dtn = dateTime,
                ts = timestamp,
                tsn = timestamp,
                dr = duration,
                drn = duration,
                e = eOne,
                en = eOne,
                es = eOne,
                esn = eOne,
                c = sTest,
                cn = sTest,
                s = sTest,
                sn = sTest,
                dc = dec,
                dcn = dec,
                fcn = 239.42f,
                dblcn = 567.89
            )
            tbl.checkRowFull(
                tbl.select { tbl.dtn.isNotNull() }.single(),
                by = 13,
                byn = 13,
                sm = -10,
                smn = -10,
                n = 42,
                nn = 42,
                d = date,
                dn = date,
                t = time,
                tn = time,
                dt = dateTime,
                dtn = dateTime,
                ts = timestamp,
                tsn = timestamp,
                dr = duration,
                drn = duration,
                e = eOne,
                en = eOne,
                es = eOne,
                esn = eOne,
                c = sTest,
                cn = sTest,
                s = sTest,
                sn = sTest,
                dc = dec,
                dcn = dec,
                fcn = 239.42f,
                dblcn = 567.89
            )

            tbl.checkRowFull(
                tbl.select { tbl.en.eq(eOne) }.single(),
                by = 13,
                byn = 13,
                sm = -10,
                smn = -10,
                n = 42,
                nn = 42,
                d = date,
                dn = date,
                t = time,
                tn = time,
                dt = dateTime,
                dtn = dateTime,
                ts = timestamp,
                tsn = timestamp,
                dr = duration,
                drn = duration,
                e = eOne,
                en = eOne,
                es = eOne,
                esn = eOne,
                c = sTest,
                cn = sTest,
                s = sTest,
                sn = sTest,
                dc = dec,
                dcn = dec,
                fcn = 239.42f,
                dblcn = 567.89
            )
            tbl.checkRowFull(
                tbl.select { tbl.en.isNotNull() }.single(),
                by = 13,
                byn = 13,
                sm = -10,
                smn = -10,
                n = 42,
                nn = 42,
                d = date,
                dn = date,
                t = time,
                tn = time,
                dt = dateTime,
                dtn = dateTime,
                ts = timestamp,
                tsn = timestamp,
                dr = duration,
                drn = duration,
                e = eOne,
                en = eOne,
                es = eOne,
                esn = eOne,
                c = sTest,
                cn = sTest,
                s = sTest,
                sn = sTest,
                dc = dec,
                dcn = dec,
                fcn = 239.42f,
                dblcn = 567.89
            )

            tbl.checkRowFull(
                tbl.select { tbl.sn.eq(sTest) }.single(),
                by = 13,
                byn = 13,
                sm = -10,
                smn = -10,
                n = 42,
                nn = 42,
                d = date,
                dn = date,
                t = time,
                tn = time,
                dt = dateTime,
                dtn = dateTime,
                ts = timestamp,
                tsn = timestamp,
                dr = duration,
                drn = duration,
                e = eOne,
                en = eOne,
                es = eOne,
                esn = eOne,
                c = sTest,
                cn = sTest,
                s = sTest,
                sn = sTest,
                dc = dec,
                dcn = dec,
                fcn = 239.42f,
                dblcn = 567.89
            )
            tbl.checkRowFull(
                tbl.select { tbl.sn.isNotNull() }.single(),
                by = 13,
                byn = 13,
                sm = -10,
                smn = -10,
                n = 42,
                nn = 42,
                d = date,
                dn = date,
                t = time,
                tn = time,
                dt = dateTime,
                dtn = dateTime,
                ts = timestamp,
                tsn = timestamp,
                dr = duration,
                drn = duration,
                e = eOne,
                en = eOne,
                es = eOne,
                esn = eOne,
                c = sTest,
                cn = sTest,
                s = sTest,
                sn = sTest,
                dc = dec,
                dcn = dec,
                fcn = 239.42f,
                dblcn = 567.89
            )
        }
    }

    @Test
    fun testUpdate02() {
        val tbl = Misc
        withTables(tbl) {
            val date = today
            val time = LocalTime.now()
            val dateTime = LocalDateTime.now()
            val eOne = MiscTable.E.ONE
            val sTest = "test"
            val dec = BigDecimal("239.42")
            val timestamp = Instant.now()
            val duration = Duration.ofMinutes(1)
            tbl.insert {
                it[by] = 13
                it[byn] = 13
                it[sm] = -10
                it[smn] = -10
                it[n] = 42
                it[nn] = 42
                it[d] = date
                it[dn] = date
                it[t] = time
                it[tn] = time
<<<<<<< HEAD
                it[dt] = dateTime
                it[ts] = timestamp
                it[dtn] = dateTime
=======
                it[ts] = timestamp
                it[tsn] = timestamp
                it[dr] = duration
                it[drn] = duration
>>>>>>> 30b81432
                it[e] = eOne
                it[en] = eOne
                it[es] = eOne
                it[esn] = eOne
                it[c] = sTest
                it[s] = sTest
                it[sn] = sTest
                it[dc] = dec
                it[dcn] = dec
                it[fcn] = 239.42f
            }

            tbl.update({ tbl.n.eq(42) }) {
                it[byn] = null
                it[smn] = null
                it[nn] = null
                it[dn] = null
                it[tn] = null
<<<<<<< HEAD
                it[dtn] = null
=======
                it[tsn] = null
                it[drn] = null
>>>>>>> 30b81432
                it[en] = null
                it[esn] = null
                it[cn] = null
                it[sn] = null
                it[dcn] = null
                it[fcn] = null
            }

            val row = tbl.selectAll().single()
            tbl.checkRowFull(
<<<<<<< HEAD
                row, 13, null, -10, null, 42, null, date, null, time, null, dateTime, null, timestamp,
                eOne, null, eOne, null,
                sTest, null, sTest, null,
                dec, null, null, null
=======
                row,
                by = 13,
                byn = null,
                sm = -10,
                smn = null,
                n = 42,
                nn = null,
                d = date,
                dn = null,
                t = time,
                tn = null,
                ts = timestamp,
                tsn = null,
                dr = duration,
                drn = null,
                e = eOne,
                en = null,
                es = eOne,
                esn = null,
                c = sTest,
                cn = null,
                s = sTest,
                sn = null,
                dc = dec,
                dcn = null,
                fcn = null,
                dblcn = null
>>>>>>> 30b81432
            )
        }
    }

    @Test
    fun testUpdate03() {
        val tbl = Misc
        val date = today
        val time = LocalTime.now()
        val dateTime = LocalDateTime.now()
        val timestamp = Instant.now()
        val duration = Duration.ofMinutes(1)
        val eOne = MiscTable.E.ONE
        val dec = BigDecimal("239.42")
        withTables(excludeSettings = listOf(TestDB.MYSQL, TestDB.MARIADB), tables = *arrayOf(tbl)) {
            tbl.insert {
                it[by] = 13
                it[sm] = -10
                it[n] = 101
                it[c] = "1234"
                it[cn] = "1234"
                it[s] = "123456789"
                it[sn] = "123456789"
                it[d] = date
                it[t] = time
                it[dt] = dateTime
                it[ts] = timestamp
                it[dr] = duration
                it[e] = eOne
                it[es] = eOne
                it[dc] = dec
            }

            tbl.update({ tbl.n.eq(101) }) {
                it.update(s, tbl.s.substring(2, 255))
                it.update(sn) { tbl.s.substring(3, 255) }
            }

            val row = tbl.select { tbl.n eq 101 }.single()

            tbl.checkRowFull(
<<<<<<< HEAD
                row, 13, null, -10, null, 101, null, date, null, time, null, dateTime,
                null, timestamp, eOne, null, eOne, null,
                "1234", "1234", "23456789", "3456789",
                dec, null, null, null
=======
                row,
                by = 13,
                byn = null,
                sm = -10,
                smn = null,
                n = 101,
                nn = null,
                d = date,
                dn = null,
                t = time,
                tn = null,
                ts = timestamp,
                tsn = null,
                dr = duration,
                drn = null,
                e = eOne,
                en = null,
                es = eOne,
                esn = null,
                c = "1234",
                cn = "1234",
                s = "23456789",
                sn = "3456789",
                dc = dec,
                dcn = null,
                fcn = null,
                dblcn = null
>>>>>>> 30b81432
            )
        }
    }
}

fun Misc.checkRowFull(
    row: ResultRow,
<<<<<<< HEAD
    by: Byte, byn: Byte?,
    sm: Short, smn: Short?,
    n: Int, nn: Int?,
    d: LocalDate, dn: LocalDate?, t: LocalTime, tn: LocalTime?, dt: LocalDateTime, dtn: LocalDateTime?, ts: Instant,
    e: MiscTable.E, en: MiscTable.E?,
    es: MiscTable.E, esn: MiscTable.E?,
    c: String, cn: String?, s: String, sn: String?,
    dc: BigDecimal, dcn: BigDecimal?, fcn: Float?, dblcn: Double?
) {
    checkRow(row, by, byn, sm, smn, n, nn, e, en, es, esn, c, cn, s, sn, dc, dcn, fcn, dblcn)
    checkRowDates(row, d, dn, t, tn, dt, dtn, ts)
}

fun Misc.checkRowDates(row: ResultRow, d: LocalDate, dn: LocalDate?, t: LocalTime, tn: LocalTime?, dt: LocalDateTime, dtn: LocalDateTime?, ts: Instant, tsn: Instant? = null) {
=======
    by: Byte,
    byn: Byte?,
    sm: Short,
    smn: Short?,
    n: Int,
    nn: Int?,
    d: LocalDate,
    dn: LocalDate?,
    t: LocalDateTime,
    tn: LocalDateTime?,
    ts: Instant,
    tsn: Instant?,
    dr: Duration,
    drn: Duration?,
    e: MiscTable.E,
    en: MiscTable.E?,
    es: MiscTable.E,
    esn: MiscTable.E?,
    c: String,
    cn: String?,
    s: String,
    sn: String?,
    dc: BigDecimal,
    dcn: BigDecimal?,
    fcn: Float?,
    dblcn: Double?
) {
    checkRow(row, by, byn, sm, smn, n, nn, e, en, es, esn, c, cn, s, sn, dc, dcn, fcn, dblcn)
    checkRowDates(row, d, dn, t, tn, ts, tsn, dr, drn)
}

fun Misc.checkRowDates(
    row: ResultRow,
    d: LocalDate,
    dn: LocalDate?,
    t: LocalDateTime,
    tn: LocalDateTime?,
    ts: Instant,
    tsn: Instant? = null,
    dr: Duration,
    drn: Duration? = null
) {
>>>>>>> 30b81432
    assertEqualDateTime(d, row[this.d])
    assertEqualDateTime(dn, row[this.dn])
    assertEqualDateTime(t.withNano(0), row[this.t])
    assertEqualDateTime(tn?.withNano(0), row[this.tn])
    assertEqualDateTime(dt, row[this.dt])
    assertEqualDateTime(dtn, row[this.dtn])
    assertEqualDateTime(ts, row[this.ts])
    assertEqualDateTime(tsn, row[this.tsn])
    assertEquals(dr, row[this.dr])
    assertEquals(drn, row[this.drn])
}<|MERGE_RESOLUTION|>--- conflicted
+++ resolved
@@ -70,11 +70,7 @@
                 row, 13, null, -10, null, 42, null, MiscTable.E.ONE, null, MiscTable.E.ONE,
                 null, "test", null, "test", null, BigDecimal("239.42"), null, null, null
             )
-<<<<<<< HEAD
-            tbl.checkRowDates(row, date, null, time, null, dateTime, null, timestamp)
-=======
-            tbl.checkRowDates(row, date, null, time, null, timestamp, null, duration, null)
->>>>>>> 30b81432
+            tbl.checkRowDates(row, date, null, time, null, dateTime, null, timestamp, null, duration, null)
             assertEquals('(', row[tbl.char])
         }
     }
@@ -100,16 +96,12 @@
                 it[dn] = null
                 it[t] = time
                 it[tn] = null
-<<<<<<< HEAD
                 it[dt] = dateTime
-                it[ts] = timestamp
                 it[dtn] = null
-=======
                 it[ts] = timestamp
                 it[tsn] = null
                 it[dr] = duration
                 it[drn] = null
->>>>>>> 30b81432
                 it[e] = MiscTable.E.ONE
                 it[en] = null
                 it[es] = MiscTable.E.ONE
@@ -128,11 +120,7 @@
                 row, 13, null, -10, null, 42, null, MiscTable.E.ONE, null, MiscTable.E.ONE,
                 null, "test", null, "test", null, BigDecimal("239.42"), null, null, null
             )
-<<<<<<< HEAD
-            tbl.checkRowDates(row, date, null, time, null, dateTime, null, timestamp)
-=======
-            tbl.checkRowDates(row, date, null, time, null, timestamp, null, duration, null)
->>>>>>> 30b81432
+            tbl.checkRowDates(row, date, null, time, null, dateTime, null, timestamp, null, duration, null)
         }
     }
 
@@ -157,16 +145,12 @@
                 it[dn] = date
                 it[t] = time
                 it[tn] = time
-<<<<<<< HEAD
                 it[dt] = dateTime
-                it[ts] = timestamp
                 it[dtn] = dateTime
-=======
                 it[ts] = timestamp
                 it[tsn] = timestamp
                 it[dr] = duration
                 it[drn] = duration
->>>>>>> 30b81432
                 it[e] = MiscTable.E.ONE
                 it[en] = MiscTable.E.ONE
                 it[es] = MiscTable.E.ONE
@@ -186,11 +170,7 @@
                 row, 13, 13, -10, -10, 42, 42, MiscTable.E.ONE, MiscTable.E.ONE, MiscTable.E.ONE, MiscTable.E.ONE,
                 "test", "test", "test", "test", BigDecimal("239.42"), BigDecimal("239.42"), 239.42f, 567.89
             )
-<<<<<<< HEAD
-            tbl.checkRowDates(row, date, date, time, time, dateTime, dateTime, timestamp)
-=======
-            tbl.checkRowDates(row, date, date, time, time, timestamp, timestamp, duration, duration)
->>>>>>> 30b81432
+            tbl.checkRowDates(row, date, date, time, time, dateTime, dateTime, timestamp, timestamp, duration, duration)
         }
     }
 
@@ -228,11 +208,7 @@
                 shortStringThatNeedsEscaping, null, stringThatNeedsEscaping, null,
                 BigDecimal("239.42"), null, null, null
             )
-<<<<<<< HEAD
-            tbl.checkRowDates(row, date, null, time, null, dateTime, null, timestamp)
-=======
-            tbl.checkRowDates(row, date, null, time, null, timestamp, null, duration, null)
->>>>>>> 30b81432
+            tbl.checkRowDates(row, date, null, time, null, dateTime, null, timestamp, null, duration, null)
         }
     }
 
@@ -254,7 +230,6 @@
                 it[t] = time
                 it[dt] = dateTime
                 it[ts] = timestamp
-                it[tsn] = timestamp
                 it[dr] = duration
                 it[e] = MiscTable.E.ONE
                 it[es] = MiscTable.E.ONE
@@ -268,11 +243,7 @@
                 row, 13, null, -10, null, 42, null, MiscTable.E.ONE, null, MiscTable.E.ONE,
                 null, "test", null, BigDecimal("239.42"), null, null, null
             )
-<<<<<<< HEAD
-            tbl.checkRowDates(row.resultedValues!!.single(), date, null, time, null, dateTime, null, timestamp, timestamp)
-=======
-            tbl.checkRowDates(row.resultedValues!!.single(), date, null, time, null, timestamp, timestamp, duration, null)
->>>>>>> 30b81432
+            tbl.checkRowDates(row.resultedValues!!.single(), date, null, time, null, dateTime, null, timestamp, null, duration, null)
             assertEquals('(', row[tbl.char])
         }
     }
@@ -736,16 +707,12 @@
                 it[dn] = date
                 it[t] = time
                 it[tn] = time
-<<<<<<< HEAD
                 it[dt] = dateTime
-                it[ts] = timestamp
                 it[dtn] = dateTime
-=======
                 it[ts] = timestamp
                 it[tsn] = timestamp
                 it[dr] = duration
                 it[drn] = duration
->>>>>>> 30b81432
                 it[e] = eOne
                 it[en] = eOne
                 it[es] = eOne
@@ -1100,16 +1067,12 @@
                 it[dn] = date
                 it[t] = time
                 it[tn] = time
-<<<<<<< HEAD
                 it[dt] = dateTime
-                it[ts] = timestamp
                 it[dtn] = dateTime
-=======
                 it[ts] = timestamp
                 it[tsn] = timestamp
                 it[dr] = duration
                 it[drn] = duration
->>>>>>> 30b81432
                 it[e] = eOne
                 it[en] = eOne
                 it[es] = eOne
@@ -1128,12 +1091,9 @@
                 it[nn] = null
                 it[dn] = null
                 it[tn] = null
-<<<<<<< HEAD
                 it[dtn] = null
-=======
                 it[tsn] = null
                 it[drn] = null
->>>>>>> 30b81432
                 it[en] = null
                 it[esn] = null
                 it[cn] = null
@@ -1144,12 +1104,6 @@
 
             val row = tbl.selectAll().single()
             tbl.checkRowFull(
-<<<<<<< HEAD
-                row, 13, null, -10, null, 42, null, date, null, time, null, dateTime, null, timestamp,
-                eOne, null, eOne, null,
-                sTest, null, sTest, null,
-                dec, null, null, null
-=======
                 row,
                 by = 13,
                 byn = null,
@@ -1161,6 +1115,8 @@
                 dn = null,
                 t = time,
                 tn = null,
+                d = dateTime,
+                dn = null,
                 ts = timestamp,
                 tsn = null,
                 dr = duration,
@@ -1177,7 +1133,6 @@
                 dcn = null,
                 fcn = null,
                 dblcn = null
->>>>>>> 30b81432
             )
         }
     }
@@ -1219,12 +1174,6 @@
             val row = tbl.select { tbl.n eq 101 }.single()
 
             tbl.checkRowFull(
-<<<<<<< HEAD
-                row, 13, null, -10, null, 101, null, date, null, time, null, dateTime,
-                null, timestamp, eOne, null, eOne, null,
-                "1234", "1234", "23456789", "3456789",
-                dec, null, null, null
-=======
                 row,
                 by = 13,
                 byn = null,
@@ -1236,6 +1185,8 @@
                 dn = null,
                 t = time,
                 tn = null,
+                d = dateTime,
+                dn = null,
                 ts = timestamp,
                 tsn = null,
                 dr = duration,
@@ -1252,7 +1203,6 @@
                 dcn = null,
                 fcn = null,
                 dblcn = null
->>>>>>> 30b81432
             )
         }
     }
@@ -1260,32 +1210,16 @@
 
 fun Misc.checkRowFull(
     row: ResultRow,
-<<<<<<< HEAD
-    by: Byte, byn: Byte?,
-    sm: Short, smn: Short?,
-    n: Int, nn: Int?,
-    d: LocalDate, dn: LocalDate?, t: LocalTime, tn: LocalTime?, dt: LocalDateTime, dtn: LocalDateTime?, ts: Instant,
-    e: MiscTable.E, en: MiscTable.E?,
-    es: MiscTable.E, esn: MiscTable.E?,
-    c: String, cn: String?, s: String, sn: String?,
-    dc: BigDecimal, dcn: BigDecimal?, fcn: Float?, dblcn: Double?
-) {
-    checkRow(row, by, byn, sm, smn, n, nn, e, en, es, esn, c, cn, s, sn, dc, dcn, fcn, dblcn)
-    checkRowDates(row, d, dn, t, tn, dt, dtn, ts)
-}
-
-fun Misc.checkRowDates(row: ResultRow, d: LocalDate, dn: LocalDate?, t: LocalTime, tn: LocalTime?, dt: LocalDateTime, dtn: LocalDateTime?, ts: Instant, tsn: Instant? = null) {
-=======
     by: Byte,
     byn: Byte?,
     sm: Short,
     smn: Short?,
     n: Int,
     nn: Int?,
-    d: LocalDate,
-    dn: LocalDate?,
-    t: LocalDateTime,
-    tn: LocalDateTime?,
+    t: LocalDate,
+    tn: LocalDate?,
+    dt: LocalDateTime,
+    dtn: LocalDateTime?,
     ts: Instant,
     tsn: Instant?,
     dr: Duration,
@@ -1304,7 +1238,7 @@
     dblcn: Double?
 ) {
     checkRow(row, by, byn, sm, smn, n, nn, e, en, es, esn, c, cn, s, sn, dc, dcn, fcn, dblcn)
-    checkRowDates(row, d, dn, t, tn, ts, tsn, dr, drn)
+    checkRowDates(row, d, dn, t, tn, dt, dtn, ts, tsn, dr, drn)
 }
 
 fun Misc.checkRowDates(
@@ -1318,7 +1252,6 @@
     dr: Duration,
     drn: Duration? = null
 ) {
->>>>>>> 30b81432
     assertEqualDateTime(d, row[this.d])
     assertEqualDateTime(dn, row[this.dn])
     assertEqualDateTime(t.withNano(0), row[this.t])
