package org.jetbrains.exposed.sql.tests

import com.mysql.management.MysqldResource
import com.mysql.management.driverlaunched.MysqldResourceNotFoundException
import com.mysql.management.driverlaunched.ServerLauncherSocketFactory
import com.mysql.management.util.Files
import com.opentable.db.postgres.embedded.EmbeddedPostgres
import org.jetbrains.exposed.sql.*
import org.jetbrains.exposed.sql.transactions.transaction
import org.jetbrains.exposed.sql.vendors.*
import org.joda.time.DateTimeZone
import java.sql.Connection
import java.util.*
import kotlin.concurrent.thread

enum class TestDB(val dialect: DatabaseDialect, val connection: String, val driver: String, val user: String = "root", val pass: String = "",
                  val beforeConnection: () -> Any = {Unit}, val afterTestFinished: () -> Unit = {}) {
    H2(H2Dialect, "jdbc:h2:mem:", "org.h2.Driver"),
    SQLITE(SQLiteDialect, "jdbc:sqlite:file:test?mode=memory&cache=shared", "org.sqlite.JDBC"),
    MYSQL(MysqlDialect, "jdbc:mysql:mxj://localhost:12345/testdb1?createDatabaseIfNotExist=true&server.initialize-user=false&user=root&password=", "com.mysql.jdbc.Driver",
            beforeConnection = { System.setProperty(Files.USE_TEST_DIR, java.lang.Boolean.TRUE!!.toString()); Files().cleanTestDir(); Unit },
            afterTestFinished = {
                try {
                    val baseDir = Files().tmp(MysqldResource.MYSQL_C_MXJ)
                    ServerLauncherSocketFactory.shutdown(baseDir, null)
                } catch (e: MysqldResourceNotFoundException) {
                    exposedLogger.warn(e.message, e)
                } finally {
                    Files().cleanTestDir()
                }
            }),
    POSTGRESQL(PostgreSQLDialect, "jdbc:postgresql://localhost:12346/template1?user=postgres&password=&lc_messages=en_US.UTF-8", "org.postgresql.Driver",
            beforeConnection = { postgresSQLProcess }, afterTestFinished = { postgresSQLProcess.close() }),
<<<<<<< HEAD
    ORACLE(OracleDialect, "jdbc:oracle:thin:@//localhost:1521/xe", "oracle.jdbc.OracleDriver", user = "ExposedTest", pass = "12345",
=======
    ORACLE(OracleDialect, driver = "oracle.jdbc.OracleDriver", user = "ExposedTest", pass = "12345",
            connection = ("jdbc:oracle:thin:@//${System.getProperty("exposed.test.oracle.host", "192.168.99.100")}" +
                        ":${System.getProperty("exposed.test.oracle.port", "1521")}/xe"),
>>>>>>> 5c54d8ff
            beforeConnection = {
                Database.connect(ORACLE.connection, user = "sys as sysdba", password = "oracle", driver = ORACLE.driver)
                transaction(java.sql.Connection.TRANSACTION_READ_COMMITTED, 1) {
                    try {
                        exec("DROP USER ExposedTest CASCADE")
                    } catch (e: Exception) { // ignore
                        exposedLogger.warn("Exception on deleting ExposedTest user", e)
                    }

                    exec("CREATE USER ExposedTest IDENTIFIED BY 12345 DEFAULT TABLESPACE system QUOTA UNLIMITED ON system")
                    exec("grant all privileges to ExposedTest IDENTIFIED BY 12345")
                    exec("grant dba to ExposedTest IDENTIFIED BY 12345")
                }
                Unit
            }),
    SQLSERVER(SQLServerDialect, "jdbc:sqlserver://localhost:1433", "com.microsoft.sqlserver.jdbc.SQLServerDriver", "SA", "yourStrong(!)Password");

    companion object {
        fun enabledInTests(): List<TestDB> {
            val concreteDialects = System.getProperty("exposed.test.dialects",
                    "h2,sqlite,mysql,postgresql"
                            // + ",oracle"
                            //+ ",sqlserver"
            ).let {
                if (it == "") emptyList()
                else it.split(',').map { it.trim().toUpperCase() }
            }
            return values().filter { concreteDialects.isEmpty() || it.name in concreteDialects }
        }
    }
}

private val registeredOnShutdown = HashSet<TestDB>()

private val postgresSQLProcess by lazy {
//    val locale = if (PlatformUtil.isWindows()) "american_usa" else "en_US.UTF-8"
    EmbeddedPostgres.builder()
        .setPgBinaryResolver{ system, _ ->
            EmbeddedPostgres::class.java.getResourceAsStream("/postgresql-$system-x86_64.txz")
        }/*.setLocaleConfig("locale", locale)*/
        .setPort(12346).start()
}

abstract class DatabaseTestsBase {
    fun withDb(dbSettings: TestDB, statement: Transaction.() -> Unit) {
        if (dbSettings !in TestDB.enabledInTests()) return
        TimeZone.setDefault(TimeZone.getTimeZone("UTC"))
        DateTimeZone.setDefault(DateTimeZone.UTC)

        if (dbSettings !in registeredOnShutdown) {
            dbSettings.beforeConnection()
            Runtime.getRuntime().addShutdownHook(thread(false ){ dbSettings.afterTestFinished() })
            registeredOnShutdown += dbSettings
        }

        val database = Database.connect(dbSettings.connection, user = dbSettings.user, password = dbSettings.pass, driver = dbSettings.driver)

        val transactionIsolation = if (dbSettings.dialect == SQLServerDialect) {
            Connection.TRANSACTION_READ_COMMITTED
        } else {
            database.metadata.defaultTransactionIsolation
        }

        transaction(transactionIsolation, 1) {
            statement()
        }
    }

    fun withDb(statement: Transaction.() -> Unit) {
        TestDB.enabledInTests().forEach {
            withDb(it, statement)
        }
    }

    fun withTables (excludeSettings: List<TestDB>, vararg tables: Table, statement: Transaction.() -> Unit) {
        (TestDB.enabledInTests().toList() - excludeSettings).forEach {
            withDb(it) {
                SchemaUtils.create(*tables)
                try {
                    statement()
                    commit() // Need commit to persist data before drop tables
                } finally {
                    SchemaUtils.drop (*tables)
                }
            }
        }
    }

    fun withTables (vararg tables: Table, statement: Transaction.() -> Unit) = withTables(excludeSettings = emptyList(), tables = *tables, statement = statement)

    fun <T>Transaction.assertEquals(exp: T, act: T) = kotlin.test.assertEquals(exp, act, "Failed on ${currentDialect.name}")
    fun <T>Transaction.assertEquals(exp: T, act: List<T>) = kotlin.test.assertEquals(exp, act.single(), "Failed on ${currentDialect.name}")
}<|MERGE_RESOLUTION|>--- conflicted
+++ resolved
@@ -31,13 +31,9 @@
             }),
     POSTGRESQL(PostgreSQLDialect, "jdbc:postgresql://localhost:12346/template1?user=postgres&password=&lc_messages=en_US.UTF-8", "org.postgresql.Driver",
             beforeConnection = { postgresSQLProcess }, afterTestFinished = { postgresSQLProcess.close() }),
-<<<<<<< HEAD
-    ORACLE(OracleDialect, "jdbc:oracle:thin:@//localhost:1521/xe", "oracle.jdbc.OracleDriver", user = "ExposedTest", pass = "12345",
-=======
     ORACLE(OracleDialect, driver = "oracle.jdbc.OracleDriver", user = "ExposedTest", pass = "12345",
             connection = ("jdbc:oracle:thin:@//${System.getProperty("exposed.test.oracle.host", "192.168.99.100")}" +
                         ":${System.getProperty("exposed.test.oracle.port", "1521")}/xe"),
->>>>>>> 5c54d8ff
             beforeConnection = {
                 Database.connect(ORACLE.connection, user = "sys as sysdba", password = "oracle", driver = ORACLE.driver)
                 transaction(java.sql.Connection.TRANSACTION_READ_COMMITTED, 1) {
@@ -57,11 +53,7 @@
 
     companion object {
         fun enabledInTests(): List<TestDB> {
-            val concreteDialects = System.getProperty("exposed.test.dialects",
-                    "h2,sqlite,mysql,postgresql"
-                            // + ",oracle"
-                            //+ ",sqlserver"
-            ).let {
+            val concreteDialects = System.getProperty("exposed.test.dialects", "h2,sqlite,mysql,postgresql").let {
                 if (it == "") emptyList()
                 else it.split(',').map { it.trim().toUpperCase() }
             }
