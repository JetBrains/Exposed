--- conflicted
+++ resolved
@@ -7,11 +7,8 @@
 import org.jetbrains.exposed.sql.vendors.currentDialectIfAvailable
 import org.joda.time.DateTime
 import kotlin.test.assertEquals
-<<<<<<< HEAD
+import kotlin.test.assertFails
 import kotlin.test.assertTrue
-=======
-import kotlin.test.assertFails
->>>>>>> f69d3057
 
 private fun<T> assertEqualCollectionsImpl(collection : Collection<T>, expected : Collection<T>) {
     assertEquals (expected.size, collection.size, "Count mismatch on ${currentDialect.name}")
@@ -47,35 +44,19 @@
 }
 
 fun assertEqualDateTime(d1: DateTime?, d2: DateTime?) {
-<<<<<<< HEAD
     when{
         d1 == null && d2 == null -> return
-        d1 == null && d2 != null -> error("d1 is null while d2 is not")
-        d2 == null -> error ("d1 is not null while d2 is null")
+        d1 == null && d2 != null -> error("d1 is null while d2 is not on ${currentDialect.name}")
+        d2 == null -> error ("d1 is not null while d2 is null on ${currentDialect.name}")
         d1 == null -> error("Impossible")
         // Mysql doesn't support millis prior 5.6.4
-        currentDialect == MysqlDialect && !MysqlDialect.isFractionDateTimeSupported() ->
-            assertEquals(d1.millis / 1000, d2.millis / 1000)
-        currentDialect == SQLServerDialect -> {
+        (currentDialect as? MysqlDialect)?.isFractionDateTimeSupported() == false ->
+            assertEquals(d1.millis / 1000, d2.millis / 1000,  "Failed on ${currentDialect.name}")
+        currentDialect is SQLServerDialect -> {
             val difference = d2.millis - d1.millis
-            assertTrue(Math.abs(difference) < 3, "SQLServer should store with error not more than 2 milliseconds, but eror is ${difference}")
-=======
-    if (d1 == null) {
-        if (d2 != null)
-            error("d1 is null while d2 is not on ${currentDialect.name}")
-        return
-    } else {
-        if (d2 == null)
-            error ("d1 is not null while d2 is null on ${currentDialect.name}")
-
-        // Mysql doesn't support millis prior 5.6.4
-        if ((currentDialect as? MysqlDialect)?.isFractionDateTimeSupported() == false) {
-            assertEquals(d1.millis / 1000, d2.millis / 1000,  "Failed on ${currentDialect.name}")
-        } else {
-            assertEquals(d1.millis, d2.millis,  "Failed on ${currentDialect.name}")
->>>>>>> f69d3057
+            assertTrue(Math.abs(difference) < 3, "SQLServer should store with error not more than 2 milliseconds, but error is $difference")
         }
-        else -> assertEquals(d1.millis, d2.millis)
+        else -> assertEquals(d1.millis, d2.millis,   "Failed on ${currentDialect.name}")
     }
 }
 
