package org.jetbrains.exposed.sql

import org.jetbrains.exposed.sql.transactions.TransactionManager
import org.jetbrains.exposed.sql.vendors.MysqlDialect
import org.jetbrains.exposed.sql.vendors.currentDialect
import org.jetbrains.exposed.sql.vendors.inProperCase
import java.sql.DatabaseMetaData

interface DdlAware {
    fun createStatement(): List<String>
    fun modifyStatement(): List<String>
    fun dropStatement(): List<String>
}

enum class ReferenceOption {
    CASCADE,
    SET_NULL,
    RESTRICT,
    NO_ACTION;

    override fun toString(): String = this.name.replace("_"," ")

    companion object {
        fun resolveRefOptionFromJdbc(refOption: Int): ReferenceOption = when (refOption) {
            DatabaseMetaData.importedKeyCascade -> ReferenceOption.CASCADE
            DatabaseMetaData.importedKeySetNull -> ReferenceOption.SET_NULL
            DatabaseMetaData.importedKeyRestrict -> ReferenceOption.RESTRICT
            DatabaseMetaData.importedKeyNoAction -> ReferenceOption.NO_ACTION
            else -> currentDialect.defaultReferenceOption
        }
    }
}

data class ForeignKeyConstraint(val fkName: String, val refereeTable: String, val refereeColumn:String,
                           val referencedTable: String, val referencedColumn: String, var deleteRule: ReferenceOption) : DdlAware {

    companion object {
        fun from(column: Column<*>): ForeignKeyConstraint {
            assert(column.referee != null && column.onDelete != null) { "$column does not reference anything" }
            val s = TransactionManager.current()
            return ForeignKeyConstraint("", s.identity(column.referee!!.table), s.identity(column.referee!!), s.identity(column.table), s.identity(column), column.onDelete!!)
        }
    }

    internal val foreignKeyPart = buildString {
        append(" FOREIGN KEY ($referencedColumn) REFERENCES $refereeTable($refereeColumn)")
        if (deleteRule != ReferenceOption.NO_ACTION) {
            append(" ON DELETE $deleteRule")
        }
    }

    override fun createStatement() = listOf("ALTER TABLE $referencedTable ADD" + if (fkName.isNotBlank()) " CONSTRAINT $fkName" else "" + foreignKeyPart)

    override fun dropStatement() = listOf("ALTER TABLE $refereeTable DROP " +
            when (currentDialect) {
                is MysqlDialect -> "FOREIGN KEY "
                else -> "CONSTRAINT "
            } + fkName)

    override fun modifyStatement() = dropStatement() + createStatement()

}

<<<<<<< HEAD
data class CheckConstraint(val tableName: String, val checkName: String, val checkOp: String) : DdlAware {

    companion object {
        fun from(table: Table, name: String, op: Op<Boolean>): CheckConstraint {
            val tr = TransactionManager.current()
            return CheckConstraint(tr.identity(table), if (name.isBlank()) "" else tr.quoteIfNecessary(name), op.toString())
        }
    }

    internal val checkPart = buildString {
        if (checkName.isNotBlank()) append(" CONSTRAINT $checkName")
        append(" CHECK ($checkOp)")
    }

    override fun createStatement(): List<String> {
        return if (currentDialect is MysqlDialect) {
            exposedLogger.warn("Creation of CHECK constraints is not currently supported by MySQL")
            listOf()
        } else listOf("ALTER TABLE $tableName ADD$checkPart")
    }

    override fun dropStatement(): List<String> {
        return if (currentDialect is MysqlDialect) {
            exposedLogger.warn("Deletion of CHECK constraints is not currently supported by MySQL")
            listOf()
        } else listOf("ALTER TABLE $tableName DROP CONSTRAINT $checkName")
    }

    override fun modifyStatement() = dropStatement() + createStatement()
}

data class Index(val indexName: String, val table: Table, val columns: List<Column<*>>, val unique: Boolean) : DdlAware {
    companion object {
        fun forColumns(vararg columns: Column<*>, unique: Boolean): Index {
            assert(columns.isNotEmpty())
            assert(columns.groupBy { it.table }.size == 1) { "Columns from different tables can't persist in one index" }
            val indexName = "${columns.first().table.nameInDatabaseCase()}_${columns.joinToString("_"){it.name.inProperCase()}}" + (if (unique) "_unique".inProperCase() else "")
            return Index(indexName, columns.first().table, columns.toList(), unique)
        }
=======
data class Index(val columns: List<Column<*>>, val unique: Boolean, val customName: String? = null) : DdlAware {
    val table: Table

    init {
        assert(columns.isNotEmpty())
        assert(columns.groupBy { it.table }.size == 1) { "Columns from different tables can't persist in one index" }
        table = columns.first().table
>>>>>>> ad7c308c
    }

    val indexName
        get() = customName?: "${table.nameInDatabaseCase()}_${columns.joinToString("_"){it.name.inProperCase()}}" + (if (unique) "_unique".inProperCase() else "")

    override fun createStatement() = listOf(currentDialect.createIndex(this))
    override fun dropStatement() = listOf(currentDialect.dropIndex(table.nameInDatabaseCase(), indexName))


    override fun modifyStatement() = dropStatement() + createStatement()


    fun onlyNameDiffer(other: Index): Boolean =
            indexName != other.indexName && columns == other.columns && unique == other.unique

    override fun toString(): String =
            "${if (unique) "Unique " else ""}Index '$indexName' for '${table.nameInDatabaseCase()}' on columns ${columns.joinToString(", ")}"
}<|MERGE_RESOLUTION|>--- conflicted
+++ resolved
@@ -61,7 +61,6 @@
 
 }
 
-<<<<<<< HEAD
 data class CheckConstraint(val tableName: String, val checkName: String, val checkOp: String) : DdlAware {
 
     companion object {
@@ -93,15 +92,6 @@
     override fun modifyStatement() = dropStatement() + createStatement()
 }
 
-data class Index(val indexName: String, val table: Table, val columns: List<Column<*>>, val unique: Boolean) : DdlAware {
-    companion object {
-        fun forColumns(vararg columns: Column<*>, unique: Boolean): Index {
-            assert(columns.isNotEmpty())
-            assert(columns.groupBy { it.table }.size == 1) { "Columns from different tables can't persist in one index" }
-            val indexName = "${columns.first().table.nameInDatabaseCase()}_${columns.joinToString("_"){it.name.inProperCase()}}" + (if (unique) "_unique".inProperCase() else "")
-            return Index(indexName, columns.first().table, columns.toList(), unique)
-        }
-=======
 data class Index(val columns: List<Column<*>>, val unique: Boolean, val customName: String? = null) : DdlAware {
     val table: Table
 
@@ -109,7 +99,6 @@
         assert(columns.isNotEmpty())
         assert(columns.groupBy { it.table }.size == 1) { "Columns from different tables can't persist in one index" }
         table = columns.first().table
->>>>>>> ad7c308c
     }
 
     val indexName
