package org.jetbrains.exposed.sql

import org.jetbrains.exposed.sql.transactions.DEFAULT_ISOLATION_LEVEL
import org.jetbrains.exposed.sql.transactions.ThreadLocalTransactionManager
import org.jetbrains.exposed.sql.transactions.TransactionManager
import org.jetbrains.exposed.sql.vendors.*
import java.math.BigDecimal
import java.sql.Connection
import java.sql.DatabaseMetaData
import java.sql.DriverManager
import java.util.*
import java.util.concurrent.ConcurrentHashMap
import javax.sql.DataSource

class Database private constructor(val connector: () -> Connection) {

    internal val metadata: DatabaseMetaData get() = TransactionManager.currentOrNull()?.connection?.metaData ?: with(connector()) {
        try {
            metaData
        }
        finally {
            close()
        }
    }

    val url: String by lazy { metadata.url }

    internal val dialect by lazy {
        val name = url.removePrefix("jdbc:").substringBefore(':')
        dialects[name.toLowerCase()]?.invoke() ?: error("No dialect registered for $name. URL=$url")
    }

    val vendor: String get() = dialect.name

    val version by lazy {
        metadata.let { BigDecimal("${it.databaseMajorVersion}.${it.databaseMinorVersion}") }
    }

    fun isVersionCovers(version: BigDecimal) = this.version >= version

    val keywords by lazy(LazyThreadSafetyMode.NONE) { ANSI_SQL_2003_KEYWORDS + VENDORS_KEYWORDS[currentDialect.name].orEmpty() + metadata.sqlKeywords.split(',') }
    val identityQuoteString by lazy(LazyThreadSafetyMode.NONE) { metadata.identifierQuoteString!!.trim() }
    val extraNameCharacters by lazy(LazyThreadSafetyMode.NONE) { metadata.extraNameCharacters!!}
    val supportsAlterTableWithAddColumn by lazy(LazyThreadSafetyMode.NONE) { metadata.supportsAlterTableWithAddColumn()}
    val supportsMultipleResultSets by lazy(LazyThreadSafetyMode.NONE) { metadata.supportsMultipleResultSets()}
    val shouldQuoteIdentifiers by lazy(LazyThreadSafetyMode.NONE) {
        !metadata.storesMixedCaseQuotedIdentifiers() && metadata.supportsMixedCaseQuotedIdentifiers()
    }

    val checkedIdentities = object : LinkedHashMap<String, Boolean> (100) {
        override fun removeEldestEntry(eldest: MutableMap.MutableEntry<String, Boolean>?): Boolean = size >= 1000
    }

    fun needQuotes (identity: String) : Boolean {
        return checkedIdentities.getOrPut(identity.toLowerCase()) {
            keywords.any { identity.equals(it, true) } || !identity.isIdentifier()
        }
    }

    private fun String.isIdentifier() = !isEmpty() && first().isIdentifierStart() && all { it.isIdentifierStart() || it in '0'..'9' }
    private fun Char.isIdentifierStart(): Boolean = this in 'a'..'z' || this in 'A'..'Z' || this == '_' || this in extraNameCharacters

    companion object {
        private val dialects = ConcurrentHashMap<String, () ->DatabaseDialect>()

        init {
            registerDialect(H2Dialect.dialectName) { H2Dialect() }
            registerDialect(MysqlDialect.dialectName) { MysqlDialect() }
            registerDialect(PostgreSQLDialect.dialectName) { PostgreSQLDialect() }
            registerDialect(SQLiteDialect.dialectName) { SQLiteDialect() }
            registerDialect(OracleDialect.dialectName) { OracleDialect() }
            registerDialect(SQLServerDialect.dialectName) { SQLServerDialect() }
        }

        fun registerDialect(prefix:String, dialect: () -> DatabaseDialect) {
            dialects[prefix] = dialect
        }

        private fun doConnect(getNewConnection: () -> Connection, setupConnection: (Connection) -> Unit = {},
                    manager: (Database) -> TransactionManager = { ThreadLocalTransactionManager(it, DEFAULT_ISOLATION_LEVEL) }
        ): Database {
            return Database {
                getNewConnection().apply { setupConnection(this) }
            }.apply {
                TransactionManager.registerManager(this, manager(this))
            }
        }

        fun connect(datasource: DataSource, setupConnection: (Connection) -> Unit = {},
                    manager: (Database) -> TransactionManager = { ThreadLocalTransactionManager(it, DEFAULT_ISOLATION_LEVEL) }
        ): Database {
            return doConnect( { datasource.connection!! }, setupConnection, manager )
        }

<<<<<<< HEAD
        fun connect(getNewConnection: () -> Connection, 
=======
        fun connect(getNewConnection: () -> Connection,
>>>>>>> 4fdaed1e
                    manager: (Database) -> TransactionManager = { ThreadLocalTransactionManager(it, DEFAULT_ISOLATION_LEVEL) }
        ): Database {
            return doConnect( getNewConnection, manager = manager )
        }
        fun connect(url: String, driver: String, user: String = "", password: String = "", setupConnection: (Connection) -> Unit = {},
                    manager: (Database) -> TransactionManager = { ThreadLocalTransactionManager(it, DEFAULT_ISOLATION_LEVEL) }): Database {
            Class.forName(driver).newInstance()

            return doConnect( { DriverManager.getConnection(url, user, password) }, setupConnection, manager )
        }
    }
}

val Database.name : String get() = url.substringAfterLast('/').substringBefore('?')<|MERGE_RESOLUTION|>--- conflicted
+++ resolved
@@ -92,11 +92,7 @@
             return doConnect( { datasource.connection!! }, setupConnection, manager )
         }
 
-<<<<<<< HEAD
-        fun connect(getNewConnection: () -> Connection, 
-=======
         fun connect(getNewConnection: () -> Connection,
->>>>>>> 4fdaed1e
                     manager: (Database) -> TransactionManager = { ThreadLocalTransactionManager(it, DEFAULT_ISOLATION_LEVEL) }
         ): Database {
             return doConnect( getNewConnection, manager = manager )
