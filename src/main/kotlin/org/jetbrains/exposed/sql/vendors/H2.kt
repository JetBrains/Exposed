--- conflicted
+++ resolved
@@ -19,11 +19,7 @@
     private val isMySQLMode: Boolean get() = currentMode() == "MySQL"
 
     override fun replace(table: Table, data: List<Pair<Column<*>, Any?>>, transaction: Transaction): String {
-<<<<<<< HEAD
-        if (!isMySQLMode) throw UnsupportedOperationException("REPLACE is only supported in MySQL compatibility mode for H2")
-=======
         if (!isMySQLMode) transaction.throwUnsupportedException("REPLACE is only supported in MySQL compatibility mode for H2")
->>>>>>> 9ca1bbcf
 
         val builder = QueryBuilder(true)
         val values = data.map { builder.registerArgument(it.first.columnType, it.second) }
