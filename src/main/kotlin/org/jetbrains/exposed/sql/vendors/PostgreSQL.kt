--- conflicted
+++ resolved
@@ -1,9 +1,6 @@
 package org.jetbrains.exposed.sql.vendors
 
-<<<<<<< HEAD
-=======
 import org.jetbrains.exposed.exceptions.throwUnsupportedException
->>>>>>> 9ca1bbcf
 import org.jetbrains.exposed.sql.*
 import org.jetbrains.exposed.sql.transactions.TransactionManager
 import java.util.*
@@ -32,6 +29,33 @@
         if (limit != null) transaction.throwUnsupportedException("PostgreSQL doesn't support LIMIT in UPDATE clause.")
         return super.update(targets, columnsAndValues, limit, where, transaction)
     }
+
+    override fun replace(table: Table, data: List<Pair<Column<*>, Any?>>, transaction: Transaction): String {
+
+        val builder = QueryBuilder(true)
+        val sql = if (data.isEmpty()) ""
+        else data.joinToString(prefix = "VALUES (", postfix = ")") { (col, value) ->
+            builder.registerArgument(col, value)
+        }
+
+        val columns = data.map { it.first }
+
+        val def = super.insert(false, table, columns, sql, transaction)
+
+        val uniqueCols = columns.filter { it.indexInPK != null }.sortedBy { it.indexInPK }
+        if (uniqueCols.isEmpty())
+            transaction.throwUnsupportedException("Postgres replace table must supply at least one primary key")
+        val conflictKey = uniqueCols.joinToString { transaction.identity(it) }
+        return def + "ON CONFLICT ($conflictKey) DO UPDATE SET " + columns.joinToString { "${transaction.identity(it)}=EXCLUDED.${transaction.identity(it)}" }
+    }
+
+    override fun insert(ignore: Boolean, table: Table, columns: List<Column<*>>, expr: String, transaction: Transaction): String {
+        val def = super.insert(false, table, columns, expr, transaction)
+        return if (ignore) "$def $onConflictIgnore" else def
+    }
+
+    private const val onConflictIgnore = "ON CONFLICT DO NOTHING"
+
 }
 
 internal class PostgreSQLDialect : VendorDialect(dialectName, PostgreSQLDataTypeProvider, PostgreSQLFunctionProvider) {
@@ -51,32 +75,7 @@
         }
     }
 
-    override fun replace(table: Table, data: List<Pair<Column<*>, Any?>>, transaction: Transaction): String {
-
-        val builder = QueryBuilder(true)
-        val sql = if (data.isEmpty()) ""
-        else data.joinToString(prefix = "VALUES (", postfix = ")") { (col, value) ->
-            builder.registerArgument(col, value)
-        }
-
-        val columns = data.map { it.first }
-
-        val def = super.insert(false, table, columns, sql, transaction)
-
-        val uniqueCols = columns.filter { it.indexInPK != null }.sortedBy { it.indexInPK }
-        if (uniqueCols.isEmpty())
-            throw IllegalStateException("Postgres replace table must supply at least one primary key")
-        val conflictKey = uniqueCols.joinToString { transaction.identity(it) }
-        return def + "ON CONFLICT ($conflictKey) DO UPDATE SET " + columns.joinToString { "${transaction.identity(it)}=EXCLUDED.${transaction.identity(it)}" }
-    }
-
-    override fun insert(ignore: Boolean, table: Table, columns: List<Column<*>>, expr: String, transaction: Transaction): String {
-        val def = super.insert(false, table, columns, expr, transaction)
-        return if (ignore) "$def $onConflictIgnore" else def
-    }
-
     companion object {
         const val dialectName = "postgresql"
-        private const val onConflictIgnore = "ON CONFLICT DO NOTHING"
     }
 }