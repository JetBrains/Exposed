<<<<<<< HEAD
# 0.5.0

Fetched the following versions and changes from upstream:

- prevent call to Expression.toString() when constructing Expression with `eq` ([#1417](https://github.com/JetBrains/Exposed/pull/1417)).
- Fix addAutoPrimaryKey test ([#1418](https://github.com/JetBrains/Exposed/pull/1418)).
- Allow to pass DatabaseConfig in SpringTransactionManager ([#1429](https://github.com/JetBrains/Exposed/pull/1429)).
- Bumped `com.jfrog.artifactory` to `4.26.1`.
- Renamed `defaultScope` to `defaultFilter`.

# 0.4.0
Fetched the following versions & changes from upstream:

### Upstream Version 0.37.3
=======
# 0.38.1
Infrastructure:
* Kotlin 1.6.20
* h2 updated to 2.1.210
* MariaDB driver 3.0.4 supported
* Exposed can be build on Java 17+ (`MaxPermSize` is optional in build scripts), thanks to [MrPowerGamerBR](https://github.com/MrPowerGamerBR)

Feature:
* New `exposed-crypt` module added. Module contains two new `encryptedVarchar` and `encryptedBinary` columns which allows to store encrypted values in database and encode/decode them on client. 
  Check `SelectTests.test encryptedColumnType with a string` test for the sample usage 
* Allow to pass DatabaseConfig in SpringTransactionManager. PR by [stengvac](https://github.com/stengvac)
* `CompoundBooleanOp` (`AndOp` and `OrOp`) is sealed class now
* Entity explicit constructor lambda can be defined on `EntityClass` via `entityCtor` parameter to prevent using reflection (for example). Improved by [m-sasha](https://github.com/m-sasha)
* `memoizedTransform` function similar to `transform` added. The delegate will cache value on read for the same value from DB.
* Reified versions of `enumeration` and `enumerationByName` functions
* `CurrentDateTime` became object instance

Performance:
* Faster initialization: reflection replaced with regular code in `Column<T>.cloneWithAutoInc`. Found and fixed by [m-sasha](https://github.com/m-sasha)
* ResultRow stores evaluated values in local cache 
* Prevent unnecessary calls to get current transaction isolation level. Problem located and fixed by [shunyy](https://github.com/shunyy)

Bug Fixes:
* Proper handling of Op.NULL in eq/neq and other places, found by [naftalmm](https://github.com/naftalmm)
* Wrong SortOrder representation in order by and group by
* SQLServer dialect now have default transaction isolation level READ_COMMITTED.
* Unable to use nullable reference with lookup ([#1437](https://github.com/JetBrains/Exposed/issues/1437)) fixed by [naftalmm](https://github.com/naftalmm)
* Wrong behavior when ColumnType returns null on read ([#1435](https://github.com/JetBrains/Exposed/issues/1435)), also fixed by [naftalmm](https://github.com/naftalmm)
* `closeAndUnregister` makes a thread local transaction manager completely dead ([#1476](https://github.com/JetBrains/Exposed/issues/1476))
* Call to `Entity.load` for new entities leads to exception ([#1472](https://github.com/JetBrains/Exposed/issues/1472))
* Broken behavior of `customEnumeration` for Enums with overridden `toString` ([#1475](https://github.com/JetBrains/Exposed/issues/1475)) 
* Another attempt to fix `optReference` column should allow update { it[column] = nullableValue } ([#1275](https://github.com/JetBrains/Exposed/issues/1275))

# 0.37.3
>>>>>>> 39914063
Bug Fixes:
* Many-to-many reference broken in version 0.37.1 ([#1413](https://github.com/JetBrains/Exposed/issues/1413))
* NPE on Enum columns initialization

### Upstream Version 0.37.2
Features:
* `adjustHaving`, `andHaving`, `orHaving` extension methods for `Query` added by [naftalmm](https://github.com/naftalmm)

Bug Fixes:
* Change default for `logTooMuchResultSetsThreshold` to 0 (no log)

### Upstream Version 0.37.1
Infrastructure:
* Major test infrastructure rework by [naftalmm](https://github.com/naftalmm). Now it's possible to run tests on any dialect directly from IDE.
* Kotlin 1.6.10
* Kotlin Coroutines 1.6.0
* kotlinx-datetime-jvm 0.3.1
* Spring framework 5.3.13
* Spring boot 2.6.1
* Detekt 1.19.0

Performance:
* Cache `enumConstants` values in `EnumerationColumnType` and `EnumerationNameColumnType` as it makes copy on access
* Better handling for opened result sets

Features:
* H2 2.x supported
* Composite foreign key supported by [naftalmm](https://github.com/naftalmm). Check the sample below.
```kotlin
object ParentTable : Table("parent1") {
    val idA = integer("id_a")
    val idB = integer("id_b")
    override val primaryKey = PrimaryKey(idA, idB)
}

object ChildTable : Table("child1") {
    val idA = integer("id_a")
    val idB = integer("id_b")

    init {
        foreignKey(
            idA, idB,
            target = ParentTable.primaryKey,
            onUpdate = ReferenceOption.RESTRICT,
            onDelete = ReferenceOption.RESTRICT,
            name = "MyForeignKey1"
        )
        
        // or
        foreignKey(
            idA to ParentTable.idA, idB to ParentTable.idB,
            onUpdate = ReferenceOption.RESTRICT,
            onDelete = ReferenceOption.RESTRICT,
            name = "MyForeignKey1"
        ) 
    }
}

```
* Now it's possible to use embedded entity initialization like:
```kotlin
val post = Post.new {
    parent = Post.new {
        board = Board.new {
            name = "Parent Board"
        }
        category = Category.new {
            title = "Parent Category"
        }
    }
    category = Category.new {
        title = "Child Category"
    }

    optCategory = parent!!.category
}
```
* New `DatabaseConfig.logTooMuchResultSetsThreshold` param added to log when too much result sets opened in parallel in the single transaction 

Bug fixes:
* Providing a String ID to `DaoEntity.new(EntityId)` makes Exposed "forget" about the last field passed to the new call ([#1379](https://github.com/JetBrains/Exposed/issues/1379))
* Proper column name casing change for `SchemaUtils.addMissingColumnsStatement`. PR by [spand](https://github.com/spand)
* Incorrect behavior of `TransactionManager.closeAndUnregister` when calling from different threads ([#1387](https://github.com/JetBrains/Exposed/issues/1387))
* `withLogs` parameter on SchemaUtils#createMissingTablesAndColumns isn't passed to `SchemaUtils.addMissingColumnsStatement` ([#1383](https://github.com/JetBrains/Exposed/issues/1383))
* `optReference` column should allow update { it[column] = nullableValue } ([#1275](https://github.com/JetBrains/Exposed/issues/1275))
* `SchemaUtils.create` make app crashes on Android ([#1398](https://github.com/JetBrains/Exposed/issues/1398))
* `LocalDate` from `kotlinx-datetime` stored in seconds instead of milliseconds. Found and revolved by [Abhishek Singh](https://github.com/abhisheksingh0x558).  


### Upstream Version 0.36.2
Feature:
* Allow skipping SchemaUtils logging with help of new `withLogs` param on functions ([#1378](https://github.com/JetBrains/Exposed/issues/1378))

Bug fixes:
* Prevent too aggressive entity cache invalidation
* Foreign Key with camel-case name throws `java.util.NoSuchElementException`. Fixed by [sultanofcardio](https://github.com/sultanofcardio) 
* Union of queries with differently derived columns loses the derived columns ([#1373](https://github.com/JetBrains/Exposed/issues/1373))

### Upstream Version 0.36.1
Deprecations:
* `NotRegexpOp/notRegexp` was removed
* `ResultRow.tryGet` was removed
* `ResiltSet.create(rs: ResultSet, fields: List<Expression<*>>)` was removed
* `Seq` data class was removed
* `EntityID`, `IdTable`, `IntIdTable`, `LongIdTable`, `UUIDTable`  from `org.jetbrains.exposed.dao` package were removed
* All classes and functions from `org.jetbrains.exposed.sql.java-time` were removed in favour to `org.jetbrains.exposed.sql.javatime`
* `Column.primaryKey` function was removed in favor to explicit `Table.primaryKey` declaration  

Breaking Changes:
* All inheritors of `IdTable` (`IntIdTable`, `LongIdTable`, `UUIDTable`) have their `id` and `primaryKey` fields are final 

Features:
* `DatabaseConfig.defaultSchema` was introduced to set schema before first call in transaction
* `Coalesce` now accepts any number for arguments

Bug fixes:
* EntityCache was reinitialized on explicit `Transaction.commit` 

### Upstream Version 0.35.3
Bug fixes:
* Invalid column's default value check in `SchemaUtils.addMissingColumnsStatements` could lead unneeded column modification  

### Upstream Version 0.35.2
Feature:
* `DatabaseConfig.explicitDialect` param added to predefine dialect for a Database

Bug fixes:
* Don't fail when getting dialectName for user's defined drivers
* [Spring] Possible connection leak within SpringTransactionManager [#1355](https://github.com/JetBrains/Exposed/issues/1355)
* Referrers cache wasn't invalidated when statement was executed on reference table (`via` use-case)
* New entity was flushed on `Entity.reload(flush = false)` what can lead to unexpected results
* ResultSet stayed unclosed if Query's result was not iterated till the end  

### Upstream Version 0.35.1
Features:
* `kotlin-datetime` can be used for datetime mappings with new 'exposed-kotlin-datetime' module
* NULL FIRST/LAST sorting in queries with new SortOrder options ([#478](https://github.com/JetBrains/Exposed/issues/478), [#1343](https://github.com/JetBrains/Exposed/issues/1343)). Many thanks to [erwinw](https://github.com/erwinw) for a PR
* A new way to configure common settings for a database via `DatabaseConfig` ():
```kotlin
// An example with current available settings and their defaults
val dbConfig = DatabaseConfig {
    sqlLogger = Slf4jSqlDebugLogger
    useNestedTransactions = false
    defaultFetchSize = null // unlimited
    defaultIsolationLevel = -1 // DB specific
    defaultRepetitionAttempts = 3
    warnLongQueriesDuration = null // no long query tracing
    maxEntitiesToStoreInCachePerEntity = Int.MAX_VALUE // unlimited 
    keepLoadedReferencesOutOfTransaction = false
}
// databaseConfig available on each connect/connectPool functions
val database = Database.connect(datasource, databaseConfig = databaseConfig)
```
* It's possible to limit the number of entities stored in EntityCache via `maxEntitiesToStoreInCachePerEntity` config parameter [#1302](https://github.com/JetBrains/Exposed/issues/1302)
* References can be stored within an Entity with enabled `keepLoadedReferencesOutOfTransaction` config parameter. It will allow getting referenced values outside the transaction block.  
* `INSTERSECT` and `EXCEPT` set operators supported ([#402](https://github.com/JetBrains/Exposed/issues/402))
* `SchemaUtils.statementsRequiredToActualizeScheme` function to get the list of statements required to actualize scheme by tables mappings

### Upstream Version 0.34.2
Features:
* Supporting subqueries in insert and update statements. Added by [hfazai](https://github.com/hfazai)
* SQL highlighting in `Transaction.exec` with raw SQL ([#1337](https://github.com/JetBrains/Exposed/issues/1337)) 

Bug Fixes:
* [SQLServer] Properly sanitize column default read from database metadata ([#1341](https://github.com/JetBrains/Exposed/issues/1341))
* Table.id is not in record set ([#1341](https://github.com/JetBrains/Exposed/issues/1341))
* newSuspendedTransaction often doesn't honor TransactionManager.defaultDatabase changes ([#1342](https://github.com/JetBrains/Exposed/issues/1342))
* `Database.name` failed on parsing connection string with '/' in parameter list. Founded and fixed by [RaySmith-ttc](https://github.com/RaySmith-ttc)
* Import of Exposed BOM failed when imported as a platform dependency. Fixed by [clarkperkins](https://github.com/clarkperkins) 

### Upstream Version 0.34.1

Features:
* `Op.nullOp()` function added to allow set or compare with `NULL` ([#1315](https://github.com/JetBrains/Exposed/issues/1315))
* [Spring Boot] Enable sql query logging to stdout with `spring.exposed.show-sql` configuration parameter
* `Table.Dual` introduced to allow queries without the real tables
* `Table.batchReplace` function similar to `Table.batchInsert` added by [pilotclass](https://github.com/pilotclass)
* Column default change detected in `SchemaUtils.addMissingColumnsStatements` with help of [spand](https://github.com/spand) 

Bug Fixes:
* [PostgreSQL] `GroupConcat` with distinct fails ([#1313](https://github.com/JetBrains/Exposed/issues/1313)) 
* `UpdateBuilder` inconsistently handles value set check 
* Empty update statement causes SQL Syntax error ([#1241](https://github.com/JetBrains/Exposed/issues/1241))
* Don't call `super.equals` on `Column.equals` to prevent "toString" comparing.  
* [Oracle] `count()` fails on `Union` fixed by [dakriy](https://github.com/dakriy), also `AS` keyword was removed from Aliases  
* [SQLServer]Many to many relationship update breaks when updating from exposed 0.26.2 to 0.27.1 ([#1319](https://github.com/JetBrains/Exposed/issues/1319))

Performance:
* A lot of low-level improvements in different places


# 0.3.0
- `com.jfrog.artifactory` version `4.25.3`.
- `org.jetbrains.kotlin.jvm` version `1.6.10`.

# 0.2.2
- Updated `idTable.batchUpdate` to return the number of updated rows.

# 0.2.1
- Opened up `IdTableWithDefaultFilterStriped` for extension
- Updated `README.md`

# 0.2.0
Feature:
* Added the ability to temporarily strip a tables default scope via the `table.stripDefaultFilter()` method.

# 0.1.0
Feature:
* Added the ability to set a defaultFilter on a table as follows:
    ```kotlin
    object table : Table() {
        val tenantId = uuid("tenant_id")
        override val defaultFilter = Op.build { tenantId eq currentTenantId() }
    }
    ```<|MERGE_RESOLUTION|>--- conflicted
+++ resolved
@@ -1,4 +1,3 @@
-<<<<<<< HEAD
 # 0.5.0
 
 Fetched the following versions and changes from upstream:
@@ -13,42 +12,7 @@
 Fetched the following versions & changes from upstream:
 
 ### Upstream Version 0.37.3
-=======
-# 0.38.1
-Infrastructure:
-* Kotlin 1.6.20
-* h2 updated to 2.1.210
-* MariaDB driver 3.0.4 supported
-* Exposed can be build on Java 17+ (`MaxPermSize` is optional in build scripts), thanks to [MrPowerGamerBR](https://github.com/MrPowerGamerBR)
-
-Feature:
-* New `exposed-crypt` module added. Module contains two new `encryptedVarchar` and `encryptedBinary` columns which allows to store encrypted values in database and encode/decode them on client. 
-  Check `SelectTests.test encryptedColumnType with a string` test for the sample usage 
-* Allow to pass DatabaseConfig in SpringTransactionManager. PR by [stengvac](https://github.com/stengvac)
-* `CompoundBooleanOp` (`AndOp` and `OrOp`) is sealed class now
-* Entity explicit constructor lambda can be defined on `EntityClass` via `entityCtor` parameter to prevent using reflection (for example). Improved by [m-sasha](https://github.com/m-sasha)
-* `memoizedTransform` function similar to `transform` added. The delegate will cache value on read for the same value from DB.
-* Reified versions of `enumeration` and `enumerationByName` functions
-* `CurrentDateTime` became object instance
-
-Performance:
-* Faster initialization: reflection replaced with regular code in `Column<T>.cloneWithAutoInc`. Found and fixed by [m-sasha](https://github.com/m-sasha)
-* ResultRow stores evaluated values in local cache 
-* Prevent unnecessary calls to get current transaction isolation level. Problem located and fixed by [shunyy](https://github.com/shunyy)
-
-Bug Fixes:
-* Proper handling of Op.NULL in eq/neq and other places, found by [naftalmm](https://github.com/naftalmm)
-* Wrong SortOrder representation in order by and group by
-* SQLServer dialect now have default transaction isolation level READ_COMMITTED.
-* Unable to use nullable reference with lookup ([#1437](https://github.com/JetBrains/Exposed/issues/1437)) fixed by [naftalmm](https://github.com/naftalmm)
-* Wrong behavior when ColumnType returns null on read ([#1435](https://github.com/JetBrains/Exposed/issues/1435)), also fixed by [naftalmm](https://github.com/naftalmm)
-* `closeAndUnregister` makes a thread local transaction manager completely dead ([#1476](https://github.com/JetBrains/Exposed/issues/1476))
-* Call to `Entity.load` for new entities leads to exception ([#1472](https://github.com/JetBrains/Exposed/issues/1472))
-* Broken behavior of `customEnumeration` for Enums with overridden `toString` ([#1475](https://github.com/JetBrains/Exposed/issues/1475)) 
-* Another attempt to fix `optReference` column should allow update { it[column] = nullableValue } ([#1275](https://github.com/JetBrains/Exposed/issues/1275))
-
-# 0.37.3
->>>>>>> 39914063
+
 Bug Fixes:
 * Many-to-many reference broken in version 0.37.1 ([#1413](https://github.com/JetBrains/Exposed/issues/1413))
 * NPE on Enum columns initialization
