package org.jetbrains.exposed.v1.spring.transaction

import org.jetbrains.exposed.v1.core.DatabaseConfig
import org.jetbrains.exposed.v1.core.InternalApi
import org.jetbrains.exposed.v1.core.StdOutSqlLogger
import org.jetbrains.exposed.v1.core.exposedLogger
import org.jetbrains.exposed.v1.core.transactions.ThreadLocalTransactionsStack
import org.jetbrains.exposed.v1.core.transactions.currentTransactionOrNull
import org.jetbrains.exposed.v1.jdbc.Database
import org.jetbrains.exposed.v1.jdbc.JdbcTransaction
import org.jetbrains.exposed.v1.jdbc.transactions.TransactionManager
import org.jetbrains.exposed.v1.jdbc.transactions.transactionManager
import org.springframework.jdbc.datasource.ConnectionHandle
import org.springframework.jdbc.datasource.ConnectionHolder
import org.springframework.transaction.CannotCreateTransactionException
import org.springframework.transaction.TransactionDefinition
import org.springframework.transaction.TransactionSystemException
import org.springframework.transaction.support.AbstractPlatformTransactionManager
import org.springframework.transaction.support.DefaultTransactionStatus
import org.springframework.transaction.support.SmartTransactionObject
import org.springframework.transaction.support.TransactionSynchronizationManager
import java.sql.Connection
import javax.sql.DataSource

/**
 * Transaction Manager implementation that builds on top of Spring's standard transaction workflow.
 *
 * @param dataSource The data source that produces `Connection` objects.
 * @param databaseConfig The configuration that defines custom properties to be used with connections.
 * If none is specified, the default configuration values will be used.
 * @property showSql Whether transaction queries should be logged. Defaults to `false`.
 * @sample org.jetbrains.exposed.v1.spring.transaction.TestConfig
 */
class SpringTransactionManager(
    private val dataSource: DataSource,
    databaseConfig: DatabaseConfig = DatabaseConfig {},
    private val showSql: Boolean = false,
) : AbstractPlatformTransactionManager() {

<<<<<<< HEAD
    private var _database: Database
    private var _transactionManager: TransactionManager

    private val threadLocalTransactionManager: TransactionManager
        get() = _transactionManager
=======
    private val database: Database = Database.connect(
        datasource = dataSource, databaseConfig = databaseConfig
    )
>>>>>>> 2e8c2696

    init {
        isNestedTransactionAllowed = databaseConfig.useNestedTransactions
    }

    /**
     * ExposedConnection implements savepoint by itself
     * `useSavepointForNestedTransaction` is use `SavepointManager` for nested transaction
     *
     * So we don't need to use java savepoint for nested transaction
     */
    override fun useSavepointForNestedTransaction() = false

    override fun doGetTransaction(): Any {
        // Get the transaction for this specific database from the stack
        val outer = TransactionManager.currentOrNull()

        return ExposedTransactionObject(
            database = database,
            outerTransaction = outer,
        ).apply {
            // hold on to existing Spring JDBC connection holders
            connectionHolder = TransactionSynchronizationManager.getResource(dataSource) as? ConnectionHolder
        }
    }

    override fun doSuspend(transaction: Any): Any {
        val trxObject = transaction as ExposedTransactionObject

        @OptIn(InternalApi::class)
        return SuspendedObject(
<<<<<<< HEAD
            transaction = currentManager.currentOrNull() as JdbcTransaction,
            manager = currentManager,
            // unbind Spring JDBC connection reference
            connectionHolder = TransactionSynchronizationManager.unbindResource(dataSource) as ConnectionHolder,
        ).apply {
            currentManager.bindTransactionToThread(null)
            TransactionManager.resetCurrent(null)
            trxObject.connectionHolder = null
=======
            transaction = trxObject.getCurrentTransaction() ?: error("No transaction to suspend")
        ).apply {
            ThreadLocalTransactionsStack.popTransaction()
>>>>>>> 2e8c2696
        }
    }

    override fun doResume(transaction: Any?, suspendedResources: Any) {
        val suspendedObject = suspendedResources as SuspendedObject

<<<<<<< HEAD
        // resume exposed transaction
        TransactionManager.resetCurrent(suspendedObject.manager)
        threadLocalTransactionManager.bindTransactionToThread(suspendedObject.transaction)
        // resume Spring JDBC transaction
        TransactionSynchronizationManager.bindResource(dataSource, suspendedObject.connectionHolder)
    }

    private data class SuspendedObject(
        val transaction: JdbcTransaction,
        val manager: TransactionManager,
        val connectionHolder: ConnectionHolder,
=======
        @OptIn(InternalApi::class)
        ThreadLocalTransactionsStack.pushTransaction(suspendedObject.transaction)
    }

    private data class SuspendedObject(
        val transaction: JdbcTransaction
>>>>>>> 2e8c2696
    )

    override fun isExistingTransaction(transaction: Any): Boolean {
        val trxObject = transaction as ExposedTransactionObject
        return trxObject.getCurrentTransaction() != null
    }

    override fun doBegin(transaction: Any, definition: TransactionDefinition) {
        val trxObject = transaction as ExposedTransactionObject

<<<<<<< HEAD
        // Exposed transaction
        val currentTransactionManager = trxObject.manager
        TransactionManager.resetCurrent(threadLocalTransactionManager)

        val transaction = currentTransactionManager.newTransaction(
=======
        // If the current transaction in the stack is null (because it was suspended),
        // or if it belongs to a different database, then we should not use it as outer transaction
        @OptIn(InternalApi::class)
        val currentTransaction = currentTransactionOrNull() as JdbcTransaction?
        val outerTransactionToUse = if (currentTransaction?.db == database) {
            currentTransaction
        } else {
            null
        }

        val newTransaction = trxObject.database.transactionManager.newTransaction(
>>>>>>> 2e8c2696
            isolation = definition.isolationLevel,
            readOnly = definition.isReadOnly,
            outerTransaction = outerTransactionToUse
        ).apply {
            if (definition.timeout != TransactionDefinition.TIMEOUT_DEFAULT) {
                queryTimeout = definition.timeout
            }

            if (showSql) {
                addLogger(StdOutSqlLogger)
            }
        }

<<<<<<< HEAD
        // Spring JDBC transaction
        @Suppress("TooGenericExceptionCaught")
        try {
            if (trxObject.connectionHolder == null) {
                trxObject.connectionHolder = ConnectionHolder(ExposedConnectionHandle(transaction))
                trxObject.isNewConnectionHolder = true
            }

            trxObject.connectionHolder?.isSynchronizedWithTransaction = true

            // Bind the connection holder to the thread.
            if (trxObject.isNewConnectionHolder) {
                TransactionSynchronizationManager.bindResource(dataSource, trxObject.connectionHolder!!)
            }
        } catch (ex: Throwable) {
            trxObject.connectionHolder = null
            throw CannotCreateTransactionException("Could not open JDBC Connection for transaction", ex)
        }
=======
        @OptIn(InternalApi::class)
        ThreadLocalTransactionsStack.pushTransaction(newTransaction)
>>>>>>> 2e8c2696
    }

    override fun doCommit(status: DefaultTransactionStatus) {
        val trxObject = status.transaction as ExposedTransactionObject
        trxObject.commit()
        // Spring JDBC implicitly committed since they share connection
    }

    override fun doRollback(status: DefaultTransactionStatus) {
        val trxObject = status.transaction as ExposedTransactionObject
        trxObject.rollback()
        // Spring JDBC implicitly rolled back since they share connection
    }

    override fun doCleanupAfterCompletion(transaction: Any) {
        val trxObject = transaction as ExposedTransactionObject

        // Clean up Exposed
        trxObject.cleanUpTransactionIfIsPossible {
            closeStatementsAndConnections(it)
        }
<<<<<<< HEAD
        trxObject.setCurrentToOuter()

        // Clean up Spring JDBC
        if (trxObject.isNewConnectionHolder) {
            TransactionSynchronizationManager.unbindResource(dataSource)
            trxObject.connectionHolder?.released()
        }
        trxObject.connectionHolder?.clear()
=======

        @OptIn(InternalApi::class)
        ThreadLocalTransactionsStack.popTransaction()
>>>>>>> 2e8c2696
    }

    private fun closeStatementsAndConnections(transaction: JdbcTransaction) {
        val currentStatement = transaction.currentStatement
        @Suppress("TooGenericExceptionCaught")
        try {
            currentStatement?.let {
                it.closeIfPossible()
                transaction.currentStatement = null
            }
            transaction.closeExecutedStatements()
        } catch (error: Exception) {
            exposedLogger.warn("Statements close failed", error)
        }

        @Suppress("TooGenericExceptionCaught")
        try {
            transaction.close()
        } catch (error: Exception) {
            exposedLogger.warn("Transaction close failed: ${error.message}. Statement: $currentStatement", error)
        }
    }

    override fun doSetRollbackOnly(status: DefaultTransactionStatus) {
        val trxObject = status.transaction as ExposedTransactionObject
        trxObject.setRollbackOnly()
    }

    private data class ExposedTransactionObject(
        val database: Database,
        val outerTransaction: JdbcTransaction?,
    ) : SmartTransactionObject {

        private var isRollback: Boolean = false
        var isNewConnectionHolder: Boolean = false
        var connectionHolder: ConnectionHolder? = null

        fun cleanUpTransactionIfIsPossible(block: (transaction: JdbcTransaction) -> Unit) {
            val currentTransaction = getCurrentTransaction()
            if (currentTransaction != null) {
                block(currentTransaction)
            }
        }

        @Suppress("TooGenericExceptionCaught")
        fun commit() {
            try {
                getCurrentTransaction()?.commit()
            } catch (error: Exception) {
                throw TransactionSystemException(error.message.orEmpty(), error)
            }
        }

        @Suppress("TooGenericExceptionCaught")
        fun rollback() {
            try {
                getCurrentTransaction()?.rollback()
            } catch (error: Exception) {
                throw TransactionSystemException(error.message.orEmpty(), error)
            }
        }

        @OptIn(InternalApi::class)
        fun getCurrentTransaction(): JdbcTransaction? {
            // Get the transaction for this specific database from the stack
            return ThreadLocalTransactionsStack.getTransactionOrNull(database) as JdbcTransaction?
        }

        fun setRollbackOnly() {
            isRollback = true
        }

        override fun isRollbackOnly() = isRollback

        override fun flush() {
            // Do nothing
        }
    }

    /**
     * This can be inserted into a Spring JDBC [ConnectionHolder], which makes Spring JDBC see the same
     * connection as is currently held and managed by the exposed [Transaction].
     *
     * When installed using [TransactionSynchronizationManager.bindResource], Spring JDBC constructs like
     * JdbcTemplate and JdbcClient will see the same connection as Exposed and partake
     * in the same transaction with the same underlying autocommit-disabled connection.
     */
    private class ExposedConnectionHandle(
        val transaction: JdbcTransaction
    ) : ConnectionHandle {
        override fun getConnection(): Connection {
            return transaction.connection.connection as Connection
        }
    }
}<|MERGE_RESOLUTION|>--- conflicted
+++ resolved
@@ -37,17 +37,9 @@
     private val showSql: Boolean = false,
 ) : AbstractPlatformTransactionManager() {
 
-<<<<<<< HEAD
-    private var _database: Database
-    private var _transactionManager: TransactionManager
-
-    private val threadLocalTransactionManager: TransactionManager
-        get() = _transactionManager
-=======
     private val database: Database = Database.connect(
         datasource = dataSource, databaseConfig = databaseConfig
     )
->>>>>>> 2e8c2696
 
     init {
         isNestedTransactionAllowed = databaseConfig.useNestedTransactions
@@ -79,46 +71,26 @@
 
         @OptIn(InternalApi::class)
         return SuspendedObject(
-<<<<<<< HEAD
-            transaction = currentManager.currentOrNull() as JdbcTransaction,
-            manager = currentManager,
+            transaction = trxObject.getCurrentTransaction() ?: error("No transaction to suspend"),
             // unbind Spring JDBC connection reference
             connectionHolder = TransactionSynchronizationManager.unbindResource(dataSource) as ConnectionHolder,
         ).apply {
-            currentManager.bindTransactionToThread(null)
-            TransactionManager.resetCurrent(null)
+            ThreadLocalTransactionsStack.popTransaction()
             trxObject.connectionHolder = null
-=======
-            transaction = trxObject.getCurrentTransaction() ?: error("No transaction to suspend")
-        ).apply {
-            ThreadLocalTransactionsStack.popTransaction()
->>>>>>> 2e8c2696
         }
     }
 
     override fun doResume(transaction: Any?, suspendedResources: Any) {
         val suspendedObject = suspendedResources as SuspendedObject
 
-<<<<<<< HEAD
-        // resume exposed transaction
-        TransactionManager.resetCurrent(suspendedObject.manager)
-        threadLocalTransactionManager.bindTransactionToThread(suspendedObject.transaction)
-        // resume Spring JDBC transaction
+        @OptIn(InternalApi::class)
+        ThreadLocalTransactionsStack.pushTransaction(suspendedObject.transaction)
         TransactionSynchronizationManager.bindResource(dataSource, suspendedObject.connectionHolder)
     }
 
     private data class SuspendedObject(
         val transaction: JdbcTransaction,
-        val manager: TransactionManager,
         val connectionHolder: ConnectionHolder,
-=======
-        @OptIn(InternalApi::class)
-        ThreadLocalTransactionsStack.pushTransaction(suspendedObject.transaction)
-    }
-
-    private data class SuspendedObject(
-        val transaction: JdbcTransaction
->>>>>>> 2e8c2696
     )
 
     override fun isExistingTransaction(transaction: Any): Boolean {
@@ -129,13 +101,6 @@
     override fun doBegin(transaction: Any, definition: TransactionDefinition) {
         val trxObject = transaction as ExposedTransactionObject
 
-<<<<<<< HEAD
-        // Exposed transaction
-        val currentTransactionManager = trxObject.manager
-        TransactionManager.resetCurrent(threadLocalTransactionManager)
-
-        val transaction = currentTransactionManager.newTransaction(
-=======
         // If the current transaction in the stack is null (because it was suspended),
         // or if it belongs to a different database, then we should not use it as outer transaction
         @OptIn(InternalApi::class)
@@ -146,8 +111,8 @@
             null
         }
 
+        // exposed transaction
         val newTransaction = trxObject.database.transactionManager.newTransaction(
->>>>>>> 2e8c2696
             isolation = definition.isolationLevel,
             readOnly = definition.isReadOnly,
             outerTransaction = outerTransactionToUse
@@ -160,13 +125,14 @@
                 addLogger(StdOutSqlLogger)
             }
         }
-
-<<<<<<< HEAD
+        @OptIn(InternalApi::class)
+        ThreadLocalTransactionsStack.pushTransaction(newTransaction)
+
         // Spring JDBC transaction
         @Suppress("TooGenericExceptionCaught")
         try {
             if (trxObject.connectionHolder == null) {
-                trxObject.connectionHolder = ConnectionHolder(ExposedConnectionHandle(transaction))
+                trxObject.connectionHolder = ConnectionHolder(ExposedConnectionHandle(newTransaction))
                 trxObject.isNewConnectionHolder = true
             }
 
@@ -180,10 +146,6 @@
             trxObject.connectionHolder = null
             throw CannotCreateTransactionException("Could not open JDBC Connection for transaction", ex)
         }
-=======
-        @OptIn(InternalApi::class)
-        ThreadLocalTransactionsStack.pushTransaction(newTransaction)
->>>>>>> 2e8c2696
     }
 
     override fun doCommit(status: DefaultTransactionStatus) {
@@ -205,8 +167,8 @@
         trxObject.cleanUpTransactionIfIsPossible {
             closeStatementsAndConnections(it)
         }
-<<<<<<< HEAD
-        trxObject.setCurrentToOuter()
+        @OptIn(InternalApi::class)
+        ThreadLocalTransactionsStack.popTransaction()
 
         // Clean up Spring JDBC
         if (trxObject.isNewConnectionHolder) {
@@ -214,11 +176,6 @@
             trxObject.connectionHolder?.released()
         }
         trxObject.connectionHolder?.clear()
-=======
-
-        @OptIn(InternalApi::class)
-        ThreadLocalTransactionsStack.popTransaction()
->>>>>>> 2e8c2696
     }
 
     private fun closeStatementsAndConnections(transaction: JdbcTransaction) {
