--- conflicted
+++ resolved
@@ -25,7 +25,6 @@
     private val ds2 = DataSourceSpy(::ConnectionSpy)
     private val con2 = ds2.con as ConnectionSpy
 
-<<<<<<< HEAD
     /**
      * This test has a teardown that unregisters databases. The intention
      * is to only tear down databases registered by this test - but
@@ -37,10 +36,7 @@
      */
     private var databaseBeforeTestStart: Database? = null
 
-    @BeforeTest
-=======
     @BeforeEach
->>>>>>> 2e8c2696
     fun beforeTest() {
         databaseBeforeTestStart = TransactionManager.defaultDatabase
         con1.clearMock()
