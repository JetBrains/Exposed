--- conflicted
+++ resolved
@@ -4,13 +4,8 @@
     const val kotlin = "1.6.20"
     const val kotlinCoroutines = "1.6.1"
 
-<<<<<<< HEAD
-    const val slf4j = "1.7.32"
-    const val log4j2 = "2.14.1"
-=======
     const val slf4j = "1.7.36"
     const val log4j2 = "2.17.2"
->>>>>>> 39914063
 
     /** JDBC drivers **/
     const val h2 = "1.4.199"
@@ -30,10 +25,6 @@
     const val springBoot = "2.6.6"
 
     /** Test Dependencies **/
-<<<<<<< HEAD
-    const val testContainers = "1.16.2"
-=======
     const val testContainers = "1.16.3"
     const val otjPgEmbedded = "0.13.4"
->>>>>>> 39914063
 }