package org.jetbrains.exposed.sql.jodatime

import org.jetbrains.exposed.sql.*
import org.jetbrains.exposed.sql.Function
import org.jetbrains.exposed.sql.vendors.MysqlDialect
import org.jetbrains.exposed.sql.vendors.currentDialect
import org.joda.time.DateTime

class Date<T : DateTime?>(val expr: Expression<T>) : Function<DateTime>(DateColumnType(false)) {
    override fun toQueryBuilder(queryBuilder: QueryBuilder) = queryBuilder { append("DATE(", expr, ")") }
}

<<<<<<< HEAD
class CurrentDateTime : Function<DateTime>(DateColumnType(true)) {
=======
object CurrentDateTime : Function<DateTime>(DateColumnType(false)) {
>>>>>>> 9b561b02
    override fun toQueryBuilder(queryBuilder: QueryBuilder) = queryBuilder {
        +when {
            (currentDialect as? MysqlDialect)?.isFractionDateTimeSupported() == true -> "CURRENT_TIMESTAMP(6)"
            else -> "CURRENT_TIMESTAMP"
        }
    }

    @Deprecated("This class is now a singleton, no need for its constructor call; this method is provided for backward-compatibility only, and will be removed in future releases")
    operator fun invoke() = this
}

object CurrentDate : Function<DateTime>(DateColumnType(false)) {
    override fun toQueryBuilder(queryBuilder: QueryBuilder) = queryBuilder {
        +when (currentDialect) {
            is MysqlDialect -> "CURRENT_DATE()"
            else -> "CURRENT_DATE"
        }
    }
}

class Year<T : DateTime?>(val expr: Expression<T>) : Function<Int>(IntegerColumnType()) {
    override fun toQueryBuilder(queryBuilder: QueryBuilder) = queryBuilder {
        currentDialect.functionProvider.year(expr, queryBuilder)
    }
}

class Month<T : DateTime?>(val expr: Expression<T>) : Function<Int>(IntegerColumnType()) {
    override fun toQueryBuilder(queryBuilder: QueryBuilder) = queryBuilder {
        currentDialect.functionProvider.month(expr, queryBuilder)
    }
}

class Day<T : DateTime?>(val expr: Expression<T>) : Function<Int>(IntegerColumnType()) {
    override fun toQueryBuilder(queryBuilder: QueryBuilder) = queryBuilder {
        currentDialect.functionProvider.day(expr, queryBuilder)
    }
}

class Hour<T : DateTime?>(val expr: Expression<T>) : Function<Int>(IntegerColumnType()) {
    override fun toQueryBuilder(queryBuilder: QueryBuilder) = queryBuilder {
        currentDialect.functionProvider.hour(expr, queryBuilder)
    }
}

class Minute<T : DateTime?>(val expr: Expression<T>) : Function<Int>(IntegerColumnType()) {
    override fun toQueryBuilder(queryBuilder: QueryBuilder) = queryBuilder {
        currentDialect.functionProvider.minute(expr, queryBuilder)
    }
}

class Second<T : DateTime?>(val expr: Expression<T>) : Function<Int>(IntegerColumnType()) {
    override fun toQueryBuilder(queryBuilder: QueryBuilder) = queryBuilder {
        currentDialect.functionProvider.second(expr, queryBuilder)
    }
}

fun <T : DateTime?> Expression<T>.date() = Date(this)

fun <T : DateTime?> Expression<T>.year() = Year(this)
fun <T : DateTime?> Expression<T>.month() = Month(this)
fun <T : DateTime?> Expression<T>.day() = Day(this)
fun <T : DateTime?> Expression<T>.hour() = Hour(this)
fun <T : DateTime?> Expression<T>.minute() = Minute(this)
fun <T : DateTime?> Expression<T>.second() = Second(this)

fun dateParam(value: DateTime): Expression<DateTime> = QueryParameter(value, DateColumnType(false))
fun dateTimeParam(value: DateTime): Expression<DateTime> = QueryParameter(value, DateColumnType(true))

fun dateLiteral(value: DateTime): LiteralOp<DateTime> = LiteralOp(DateColumnType(false), value)
fun dateTimeLiteral(value: DateTime): LiteralOp<DateTime> = LiteralOp(DateColumnType(true), value)

fun CustomDateTimeFunction(functionName: String, vararg params: Expression<*>) =
    CustomFunction<DateTime?>(functionName, DateColumnType(true), *params)<|MERGE_RESOLUTION|>--- conflicted
+++ resolved
@@ -10,11 +10,7 @@
     override fun toQueryBuilder(queryBuilder: QueryBuilder) = queryBuilder { append("DATE(", expr, ")") }
 }
 
-<<<<<<< HEAD
-class CurrentDateTime : Function<DateTime>(DateColumnType(true)) {
-=======
-object CurrentDateTime : Function<DateTime>(DateColumnType(false)) {
->>>>>>> 9b561b02
+object CurrentDateTime : Function<DateTime>(DateColumnType(true)) {
     override fun toQueryBuilder(queryBuilder: QueryBuilder) = queryBuilder {
         +when {
             (currentDialect as? MysqlDialect)?.isFractionDateTimeSupported() == true -> "CURRENT_TIMESTAMP(6)"
