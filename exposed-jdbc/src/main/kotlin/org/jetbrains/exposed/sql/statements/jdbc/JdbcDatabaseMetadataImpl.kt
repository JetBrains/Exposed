--- conflicted
+++ resolved
@@ -151,13 +151,8 @@
             val autoIncrement = it.getString("IS_AUTOINCREMENT") == "YES"
             val type = it.getInt("DATA_TYPE")
             val columnMetadata = ColumnMetadata(
-<<<<<<< HEAD
-                it.getString("COLUMN_NAME")/*.quoteIdentifierWhenWrongCaseOrNecessary(tr)*/,
+                it.getString("COLUMN_NAME"),
                 type,
-=======
-                it.getString("COLUMN_NAME"),
-                it.getInt("DATA_TYPE"),
->>>>>>> fda32884
                 it.getBoolean("NULLABLE"),
                 it.getInt("COLUMN_SIZE").takeIf { it != 0 },
                 autoIncrement,
