--- conflicted
+++ resolved
@@ -15,12 +15,7 @@
 
 pluginManagement {
     plugins {
-<<<<<<< HEAD
-        id("org.jetbrains.kotlin.jvm") version "1.9.0"
+        id("org.jetbrains.kotlin.jvm") version "1.9.10"
         id("org.jetbrains.kotlin.plugin.serialization") version "1.9.10"
-=======
-        id("org.jetbrains.kotlin.jvm") version "1.9.10"
-        id("org.jetbrains.kotlin.plugin.serialization") version "1.9.0"
->>>>>>> 09a682d1
     }
 }